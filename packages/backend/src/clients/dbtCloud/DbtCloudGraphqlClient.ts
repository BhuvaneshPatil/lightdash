import {
    DbtGraphQLCompileSqlArgs,
    DbtGraphQLCompileSqlResponse,
    DbtGraphQLCreateQueryArgs,
    DbtGraphQLCreateQueryResponse,
    DbtGraphQLDimension,
    DbtGraphQLGetDimensionsArgs,
    DbtGraphQLGetDimensionsResponse,
    DbtGraphQLGetMetricsForDimensionsArgs,
    DbtGraphQLGetMetricsForDimensionsResponse,
    DbtGraphQLGetMetricsResponse,
    DbtGraphQLJsonResult,
    DbtGraphQLMetric,
    DbtGraphQLRunQueryRawResponse,
    DbtQueryStatus,
    getDefaultedLimit,
    SemanticLayerClient,
    SemanticLayerQuery,
    SemanticLayerResultRow,
    SemanticLayerView,
} from '@lightdash/common';
import { GraphQLClient } from 'graphql-request';
import { URL } from 'url';
import { LightdashConfig } from '../../config/parseConfig';
import { dbtCloudTransfomers } from './transformer';

type DbtCloudGraphqlClientArgs = {
    lightdashConfig: LightdashConfig;
};

type GetDimensionsFnArgs = DbtGraphQLGetDimensionsArgs;
type GetMetricsForDimensionsFnArgs = DbtGraphQLGetMetricsForDimensionsArgs;

export default class DbtCloudGraphqlClient implements SemanticLayerClient {
    transformers = dbtCloudTransfomers;

    domain: string;

    bearerToken?: string;

    environmentId?: string;

    maxQueryLimit: number;

    constructor({ lightdashConfig }: DbtCloudGraphqlClientArgs) {
        this.domain = lightdashConfig.dbtCloud.domain;
        this.bearerToken = lightdashConfig.dbtCloud.bearerToken;
        this.environmentId = lightdashConfig.dbtCloud.environmentId;
        this.maxQueryLimit = lightdashConfig.query.maxLimit;
    }

<<<<<<< HEAD
=======
    getMaxQueryLimit() {
        return this.maxQueryLimit;
    }

    getClientInfo() {
        return {
            name: 'dbtCloud',
            features: {
                views: false,
            },
            config: {
                maxQueryLimit: this.getMaxQueryLimit(),
            },
        };
    }

>>>>>>> 976a7ae3
    private getClient() {
        if (!this.domain || !this.bearerToken) {
            throw new Error('DbtCloudGraphqlClient not initialized');
        }

        const endpoint = new URL('/api/graphql', this.domain);
        return new GraphQLClient(endpoint.href, {
            headers: {
                Authorization: `Bearer ${this.bearerToken}`,
                'X-dbt-partner-source': 'lightdash',
            },
        });
    }

    /**
     * Converts CreateQueryArgs to a string that can be used in a GraphQL query
     */
    private static async getPreparedCreateQueryArgs({
        groupBy,
        metrics,
        orderBy,
        where,
    }: Partial<DbtGraphQLCreateQueryArgs | DbtGraphQLCompileSqlArgs>) {
        const metricsString =
            metrics?.map((metric) => `{ name: "${metric.name}" }`) ?? '';
        const groupByString =
            groupBy?.map((g) => {
                if ('grain' in g) {
                    return `{ name: "${g.name}", grain: ${g.grain ?? null} }`;
                }

                return `{ name: "${g.name}" }`;
            }) ?? '';
        const whereString = where?.map((w) => `{ sql: "${w.sql}" }`) ?? '';
        const orderByString =
            orderBy?.map((o) => {
                if ('metric' in o) {
                    return `{ metric: { name: "${o.metric.name}" }, descending: ${o.descending} }`;
                }

                return `{ groupBy: { name: "${o.groupBy.name}" }, descending: ${o.descending} }`;
            }) ?? '';

        return {
            metricsString: `[${metricsString}]`,
            groupByString: `[${groupByString}]`,
            whereString: `[${whereString}]`,
            orderByString: `[${orderByString}]`,
        };
    }

    // eslint-disable-next-line class-methods-use-this
    async getViews(): Promise<SemanticLayerView[]> {
        return this.transformers.viewsToSemanticLayerViews([
            {
                label: 'DBT Semantic View',
                name: 'dbtSemanticView',
                visible: true,
            },
        ]);
    }

    // eslint-disable-next-line class-methods-use-this
    async runGraphQlQuery<T>(query: string): Promise<T> {
        return this.getClient().request(query, {
            environmentId: this.environmentId,
        });
    }

    async getResults(
        queryId: string,
        pageNum: number = 1,
    ): Promise<{
        totalPages: number | null;
        results: SemanticLayerResultRow[];
    } | null> {
        const getQueryResultsQuery = `
            query GetQueryResults($environmentId: BigInt!) {
                query(environmentId: $environmentId, queryId: "${queryId}", pageNum: ${pageNum}) {
                    status
                    sql
                    jsonResult
                    totalPages
                    error
                }
            }
        `;

        const { query: rawResponse } =
            await this.runGraphQlQuery<DbtGraphQLRunQueryRawResponse>(
                getQueryResultsQuery,
            );

        if (rawResponse.status === DbtQueryStatus.FAILED) {
            throw new Error(
                `DBT Query failed with error: ${rawResponse.error}`,
            );
        }

        const jsonResult = rawResponse.jsonResult
            ? (JSON.parse(
                  Buffer.from(rawResponse.jsonResult, 'base64').toString(),
              ) as DbtGraphQLJsonResult)
            : null;

        if (!jsonResult) return null;

        return {
            totalPages: rawResponse.totalPages,
            results: this.transformers.resultsToResultRows(jsonResult),
        };
    }

    private async *getResultsGenerator(
        queryId: string,
        pageNum: number = 1,
    ): AsyncGenerator<SemanticLayerResultRow[]> {
        let nextPageNum = pageNum;
        let totalPages = 1;

        const result = await this.getResults(queryId, pageNum);

        if (result) {
            nextPageNum += 1;
            totalPages = result.totalPages ?? 1;
            yield result.results;
        }

        if (nextPageNum <= totalPages) {
            yield* this.getResultsGenerator(queryId, nextPageNum);
        }
    }

    async streamResults(
        _projectUuid: string,
        query: SemanticLayerQuery,
        callback: (results: SemanticLayerResultRow[]) => void,
    ): Promise<number> {
        const graphqlArgs = this.transformers.semanticLayerQueryToQuery(query);
        const { groupByString, metricsString, orderByString, whereString } =
            await DbtCloudGraphqlClient.getPreparedCreateQueryArgs(graphqlArgs);
        const defaultedLimit = getDefaultedLimit(
            this.maxQueryLimit,
            graphqlArgs.limit,
        );

        const createQuery = `
            mutation CreateQuery($environmentId: BigInt!) {
                createQuery(
                    environmentId: $environmentId
                    metrics: ${metricsString}
                    groupBy: ${groupByString}
                    limit: ${defaultedLimit}
                    where: ${whereString}
                    orderBy: ${orderByString}
                ) {
                    queryId
                }
            }`;

        const { createQuery: createQueryResponse } =
            await this.runGraphQlQuery<DbtGraphQLCreateQueryResponse>(
                createQuery,
            );

        let rowCount = 0;

        for await (const rows of this.getResultsGenerator(
            createQueryResponse.queryId,
        )) {
            rowCount += rows.length;
            callback(rows);
        }

        return rowCount;
    }

    async getSql(query: SemanticLayerQuery) {
        const graphqlArgs = this.transformers.semanticLayerQueryToQuery(query);
        const defaultedLimit = getDefaultedLimit(
            this.maxQueryLimit,
            graphqlArgs.limit,
        );

        const { groupByString, metricsString, orderByString, whereString } =
            await DbtCloudGraphqlClient.getPreparedCreateQueryArgs(graphqlArgs);

        const compileSqlQuery = `
            mutation CompileSql($environmentId: BigInt!) {
                compileSql(
                    environmentId: $environmentId
                    metrics: ${metricsString}
                    groupBy: ${groupByString}
                    limit: ${defaultedLimit}
                    where: ${whereString}
                    orderBy: ${orderByString}
                ) {
                    sql
                }
            }`;

        const { compileSql } =
            await this.runGraphQlQuery<DbtGraphQLCompileSqlResponse>(
                compileSqlQuery,
            );

        return this.transformers.sqlToString(compileSql.sql);
    }

    async getMetrics() {
        const getMetricsQuery = `
            query GetMetrics($environmentId: BigInt!) {
                metrics(environmentId: $environmentId) {
                    name
                    description
                    label
                    type
                    queryableGranularities
                    dimensions {
                        name
                        description
                        label
                        type
                        queryableGranularities
                    }
                }
            }`;

        return this.runGraphQlQuery<DbtGraphQLGetMetricsResponse>(
            getMetricsQuery,
        );
    }

    async getMetricsForDimensions({
        dimensions,
    }: GetMetricsForDimensionsFnArgs) {
        const metricsForDimensionsQuery = `
            query GetMetricsForDimensions($environmentId: BigInt!) {
                metricsForDimensions(environmentId: $environmentId, dimensions: [${dimensions.map(
                    (dimension) => `{ name: "${dimension.name}" }`,
                )}]) {
                    name
                    description
                    label
                    type
                    queryableGranularities
                    dimensions {
                        name
                        description
                        label
                        type
                        queryableGranularities
                    }
                }
            }`;

        return this.runGraphQlQuery<DbtGraphQLGetMetricsForDimensionsResponse>(
            metricsForDimensionsQuery,
        );
    }

    async getDimensions({ metrics }: GetDimensionsFnArgs) {
        const getDimensionsQuery = `
            query GetDimensions($environmentId: BigInt!) {
                dimensions(environmentId: $environmentId, metrics: [${metrics.map(
                    (metric) => `{ name: "${metric.name}" }`,
                )}]) {
                    name
                    description
                    label
                    type
                    queryableGranularities
                }
            }`;

        return this.runGraphQlQuery<DbtGraphQLGetDimensionsResponse>(
            getDimensionsQuery,
        );
    }

    async getFields(
        _: unknown, // there is no concept of views in dbt cloud
        selectedFields: Pick<
            SemanticLayerQuery,
            'dimensions' | 'timeDimensions' | 'metrics'
        >,
    ) {
        // Get all metrics and check which ones are available for the selected dimensions
        const { metrics: allMetrics } = await this.getMetrics();
        const { dimensions: allDimensions } = await this.getDimensions({
            metrics: [],
        });

        const hasSelectedDimensions =
            selectedFields.dimensions.length > 0 ||
            selectedFields.timeDimensions.length > 0;
        const hasSelectedMetrics = selectedFields.metrics.length > 0;

        let availableMetrics: DbtGraphQLMetric[] | undefined;

        if (hasSelectedDimensions) {
            const getMetricsForDimensionsResult =
                await this.getMetricsForDimensions({
                    dimensions: [
                        ...selectedFields.dimensions.map((d) => ({
                            name: d.name,
                        })),
                        ...selectedFields.timeDimensions.map((d) => ({
                            name: d.name,
                        })),
                    ],
                });

            availableMetrics =
                getMetricsForDimensionsResult.metricsForDimensions;
        }

        const metrics = allMetrics.map((metric) => ({
            ...metric,
            // If no dimensions are selected, availableMetrics will be undefined and all metrics will be visible
            visible: availableMetrics
                ? !!availableMetrics.find((m) => m.name === metric.name)
                : true,
        }));

        let availableDimensions: DbtGraphQLDimension[] | undefined;

        if (hasSelectedMetrics) {
            const getDimensionsResult = await this.getDimensions({
                metrics: selectedFields.metrics.map((metric) => ({
                    name: metric.name,
                })),
            });

            availableDimensions = getDimensionsResult.dimensions;
        }

        const dimensions = allDimensions.map((dimension) => ({
            ...dimension,
            // If no metrics are selected, availableDimensions will be undefined and all dimensions will be visible
            visible: availableDimensions
                ? !!availableDimensions.find((d) => d.name === dimension.name)
                : true,
        }));

        return this.transformers.fieldsToSemanticLayerFields(
            dimensions,
            metrics,
        );
    }
<<<<<<< HEAD

    getMaxQueryLimit() {
        return this.maxQueryLimit;
    }
=======
>>>>>>> 976a7ae3
}<|MERGE_RESOLUTION|>--- conflicted
+++ resolved
@@ -49,8 +49,6 @@
         this.maxQueryLimit = lightdashConfig.query.maxLimit;
     }
 
-<<<<<<< HEAD
-=======
     getMaxQueryLimit() {
         return this.maxQueryLimit;
     }
@@ -67,7 +65,6 @@
         };
     }
 
->>>>>>> 976a7ae3
     private getClient() {
         if (!this.domain || !this.bearerToken) {
             throw new Error('DbtCloudGraphqlClient not initialized');
@@ -418,11 +415,4 @@
             metrics,
         );
     }
-<<<<<<< HEAD
-
-    getMaxQueryLimit() {
-        return this.maxQueryLimit;
-    }
-=======
->>>>>>> 976a7ae3
 }