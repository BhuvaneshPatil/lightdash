import {
    ApiErrorPayload,
    ApiJobScheduledResponse,
    ApiSemanticLayerClientInfo,
    SemanticLayerField,
    SemanticLayerQuery,
    SemanticLayerView,
    type ApiSemanticViewerChartCreate,
    type ApiSemanticViewerChartGet,
    type ApiSemanticViewerChartUpdate,
    type ApiSuccessEmpty,
    type SemanticViewerChartCreate,
    type SemanticViewerChartUpdate,
} from '@lightdash/common';
import {
    Body,
    Delete,
    Get,
    Hidden,
    Middlewares,
    OperationId,
    Patch,
    Path,
    Post,
    Query,
    Request,
    Response,
    Route,
    SuccessResponse,
    Tags,
} from '@tsoa/runtime';
import express from 'express';
import {
    allowApiKeyAuthentication,
    isAuthenticated,
    unauthorisedInDemo,
} from '../authentication';
import { BaseController } from '../baseController';

@Route('/api/v2/projects/{projectUuid}/semantic-layer/')
@Response<ApiErrorPayload>('default', 'Error')
@Tags('v2', 'SemanticLayer')
// FIXME: unhide
@Hidden() // Hide this endpoint from the documentation for now
export class SemanticLayerController extends BaseController {
    /**
     * Get semantic layer info
     */
    @Middlewares([allowApiKeyAuthentication, isAuthenticated])
    @SuccessResponse('200', 'Success')
    @Get('/')
    @OperationId('getSemanticLayerInfo')
    async getSemanticLayerInfo(
        @Request() req: express.Request,
        @Path() projectUuid: string,
    ): Promise<ApiSemanticLayerClientInfo> {
        this.setStatus(200);

        return {
            status: 'ok',
            results: await this.services
                .getSemanticLayerService()
                .getSemanticLayerClientInfo(req.user!, projectUuid),
        };
    }

    /**
     * Get views from semantic layer
     */
    @Middlewares([allowApiKeyAuthentication, isAuthenticated])
    @SuccessResponse('200', 'Success')
    @Get('/views')
    @OperationId('GetSemanticLayerViews')
    async getViews(
        @Request() req: express.Request,
        @Path() projectUuid: string,
    ): Promise<{ status: 'ok'; results: SemanticLayerView[] }> {
        this.setStatus(200);
        return {
            status: 'ok',
            results: await this.services
                .getSemanticLayerService()
                .getViews(req.user!, projectUuid),
        };
    }

    /**
     * Get fields from semantic layer
     */
    @Middlewares([allowApiKeyAuthentication, isAuthenticated])
    @SuccessResponse('200', 'Success')
    @Post('/views/{view}/query-fields')
    @OperationId('querySemanticLayerFields')
    async querySemanticLayerFields(
        @Request() req: express.Request,
        @Path() projectUuid: string,
        @Path() view: string,
        @Body()
        body: Pick<
            SemanticLayerQuery,
            'dimensions' | 'timeDimensions' | 'metrics'
        >,
    ): Promise<{ status: 'ok'; results: SemanticLayerField[] }> {
        this.setStatus(200);

        return {
            status: 'ok',
            results: await this.services
                .getSemanticLayerService()
                .getFields(req.user!, projectUuid, view, body),
        };
    }

    @Middlewares([allowApiKeyAuthentication, isAuthenticated])
    @SuccessResponse('200', 'Success')
    @Post('/run')
    @OperationId('runSemanticLayerResults')
    async runSemanticLayerResults(
        @Path() projectUuid: string,
        @Body() body: SemanticLayerQuery,
        @Request() req: express.Request,
    ): Promise<ApiJobScheduledResponse> {
        this.setStatus(200);

        return {
            status: 'ok',
            results: await this.services
                .getSemanticLayerService()
                .getStreamingResults(req.user!, projectUuid, body),
        };
    }

    /**
     * Get semantic layer results from a file
     * @param fileId the fileId for the file
     * @param projectUuid the uuid for the project
     * @param req express request
     */
    @Middlewares([allowApiKeyAuthentication, isAuthenticated])
    @SuccessResponse('200', 'Success')
    @Get('results/{fileId}')
    @OperationId('getSemanticLayerResults')
    async getSemanticLayerResults(
        @Path() fileId: string,
        @Path() projectUuid: string,
        @Request() req: express.Request,
    ): Promise<any> {
        this.setStatus(200);
        this.setHeader('Content-Type', 'application/json');

        const readStream = await this.services
            .getProjectService()
            .getFileStream(req.user!, projectUuid, fileId);

        const { res } = req;
        if (res) {
            readStream.pipe(res);
            await new Promise<void>((resolve, reject) => {
                readStream.on('end', () => {
                    res.end();
                    resolve();
                });
            });
        }
    }

    /**
     * Get SQL from semantic layer
     */
    @Middlewares([allowApiKeyAuthentication, isAuthenticated])
    @SuccessResponse('200', 'Success')
    @Post('/sql')
    @OperationId('getSemanticLayerSql')
    async getSql(
        @Request() req: express.Request,
        @Path() projectUuid: string,
        @Body() body: SemanticLayerQuery,
    ): Promise<{ status: 'ok'; results: string }> {
        this.setStatus(200);
        return {
            status: 'ok',
            results: await this.services
                .getSemanticLayerService()
                .getSql(req.user!, projectUuid, body),
        };
    }

    /**
     * Create a new semantic layer chart
     */
    @Middlewares([
        allowApiKeyAuthentication,
        isAuthenticated,
        unauthorisedInDemo,
    ])
    @SuccessResponse('200', 'Success')
    @Post('/saved')
    @OperationId('createSemanticViewerChart')
    async createSemanticViewerChart(
        @Path() projectUuid: string,
        @Request() req: express.Request,
        @Body() body: SemanticViewerChartCreate,
    ): Promise<ApiSemanticViewerChartCreate> {
        this.setStatus(200);
        return {
            status: 'ok',
            results: await this.services
                .getSavedSemanticViewerChartService()
                .createSemanticViewerChart(req.user!, projectUuid, body),
        };
    }

    /**
     * Get a saved semantic viewer chart
     * @param projectUuid the uuid for the project
     * @param uuid the uuid for the saved semantic layer chart
     * @param req express request
     */
    @Middlewares([allowApiKeyAuthentication, isAuthenticated])
    @SuccessResponse('200', 'Success')
    @Get('/saved')
    @OperationId('getSavedSemanticViewerChart')
    async getSavedSemanticViewerChart(
        @Request() req: express.Request,
<<<<<<< HEAD
=======
        @Path() projectUuid: string,
        @Query() slug?: string,
        @Query() uuid?: string,
>>>>>>> 8b37e767
    ): Promise<ApiSemanticViewerChartGet> {
        this.setStatus(200);
        return {
            status: 'ok',
            results: await this.services
                .getSavedSemanticViewerChartService()
                .getSemanticViewerChart(req.user!, projectUuid, { uuid, slug }),
        };
    }

    /**
     * Get a saved semantic viewer chart results job
     * @param projectUuid the uuid for the project
<<<<<<< HEAD
     * @param uuid the uuid for the saved semantic viewer chart
=======
     * @param slug the slug for the saved semantic viewer chart
>>>>>>> 8b37e767
     */
    @Middlewares([allowApiKeyAuthentication, isAuthenticated])
    @SuccessResponse('200', 'Success')
    @Get('/saved/results-job')
    @OperationId('getSavedSemanticViewerChartAndResults')
    async getSavedSemanticViewerChartAndResults(
        @Request() req: express.Request,
        @Path() projectUuid: string,
        @Query() slug?: string,
        @Query() uuid?: string,
    ): Promise<ApiJobScheduledResponse> {
        this.setStatus(200);
        return {
            status: 'ok',
            results: await this.services
                .getSemanticLayerService()
                .getSemanticViewerChartResultJob(req.user!, projectUuid, {
                    uuid,
                    slug,
                }),
        };
    }

    /**
     * Update semantic viewer chart
     * @param uuid the uuid for the saved semantic viewer chart
     * @param projectUuid the uuid for the project
     * @param req express request
     * @param body the body for the update
     */
    @Middlewares([
        allowApiKeyAuthentication,
        isAuthenticated,
        unauthorisedInDemo,
    ])
    @SuccessResponse('200', 'Success')
    @Patch('/saved/{uuid}')
    @OperationId('updateSavedSemanticViewerChart')
    async updateSavedSemanticViewerChart(
        @Path() projectUuid: string,
        @Path() uuid: string,
        @Request() req: express.Request,
        @Body() body: SemanticViewerChartUpdate,
    ): Promise<ApiSemanticViewerChartUpdate> {
        this.setStatus(200);
        return {
            status: 'ok',
            results: await this.services
                .getSavedSemanticViewerChartService()
                .updateSemanticViewerChart(req.user!, projectUuid, uuid, body),
        };
    }

    /**
     * Delete a saved semantic viewer chart
     * @param uuid the uuid for the saved semantic viewer chart
     * @param projectUuid the uuid for the project
     * @param req express request
     */
    @Middlewares([
        allowApiKeyAuthentication,
        isAuthenticated,
        unauthorisedInDemo,
    ])
    @SuccessResponse('200', 'Success')
    @Delete('saved/{uuid}')
    @OperationId('deleteSavedSemanticViewerChart')
    async deleteSavedSemanticViewerChart(
        @Path() projectUuid: string,
        @Path() uuid: string,
        @Request() req: express.Request,
    ): Promise<ApiSuccessEmpty> {
        this.setStatus(200);
        await this.services
            .getSavedSemanticViewerChartService()
            .deleteSemanticViewerChart(req.user!, projectUuid, uuid);
        return {
            status: 'ok',
            results: undefined,
        };
    }

    /**
     * Update semantic viewer chart
     * @param uuid the uuid for the saved semantic viewer chart
     * @param projectUuid the uuid for the project
     * @param req express request
     * @param body the body for the update
     */
    @Middlewares([
        allowApiKeyAuthentication,
        isAuthenticated,
        unauthorisedInDemo,
    ])
    @SuccessResponse('200', 'Success')
    @Patch('/saved/{uuid}')
    @OperationId('updateSavedSemanticViewerChart')
    async updateSavedSemanticViewerChart(
        @Path() projectUuid: string,
        @Path() uuid: string,
        @Request() req: express.Request,
        @Body() body: SemanticViewerChartUpdate,
    ): Promise<ApiSemanticViewerChartUpdate> {
        this.setStatus(200);
        return {
            status: 'ok',
            results: await this.services
                .getSavedSemanticViewerChartService()
                .updateSemanticViewerChart(req.user!, projectUuid, uuid, body),
        };
    }

    /**
     * Delete a saved semantic viewer chart
     * @param uuid the uuid for the saved semantic viewer chart
     * @param projectUuid the uuid for the project
     * @param req express request
     */
    @Middlewares([
        allowApiKeyAuthentication,
        isAuthenticated,
        unauthorisedInDemo,
    ])
    @SuccessResponse('200', 'Success')
    @Delete('saved/{uuid}')
    @OperationId('deleteSavedSemanticViewerChart')
    async deleteSavedSemanticViewerChart(
        @Path() projectUuid: string,
        @Path() uuid: string,
        @Request() req: express.Request,
    ): Promise<ApiSuccessEmpty> {
        this.setStatus(200);
        await this.services
            .getSavedSemanticViewerChartService()
            .deleteSemanticViewerChart(req.user!, projectUuid, uuid);
        return {
            status: 'ok',
            results: undefined,
        };
    }
}<|MERGE_RESOLUTION|>--- conflicted
+++ resolved
@@ -222,12 +222,9 @@
     @OperationId('getSavedSemanticViewerChart')
     async getSavedSemanticViewerChart(
         @Request() req: express.Request,
-<<<<<<< HEAD
-=======
         @Path() projectUuid: string,
         @Query() slug?: string,
         @Query() uuid?: string,
->>>>>>> 8b37e767
     ): Promise<ApiSemanticViewerChartGet> {
         this.setStatus(200);
         return {
@@ -241,11 +238,7 @@
     /**
      * Get a saved semantic viewer chart results job
      * @param projectUuid the uuid for the project
-<<<<<<< HEAD
-     * @param uuid the uuid for the saved semantic viewer chart
-=======
      * @param slug the slug for the saved semantic viewer chart
->>>>>>> 8b37e767
      */
     @Middlewares([allowApiKeyAuthentication, isAuthenticated])
     @SuccessResponse('200', 'Success')
@@ -327,63 +320,4 @@
             results: undefined,
         };
     }
-
-    /**
-     * Update semantic viewer chart
-     * @param uuid the uuid for the saved semantic viewer chart
-     * @param projectUuid the uuid for the project
-     * @param req express request
-     * @param body the body for the update
-     */
-    @Middlewares([
-        allowApiKeyAuthentication,
-        isAuthenticated,
-        unauthorisedInDemo,
-    ])
-    @SuccessResponse('200', 'Success')
-    @Patch('/saved/{uuid}')
-    @OperationId('updateSavedSemanticViewerChart')
-    async updateSavedSemanticViewerChart(
-        @Path() projectUuid: string,
-        @Path() uuid: string,
-        @Request() req: express.Request,
-        @Body() body: SemanticViewerChartUpdate,
-    ): Promise<ApiSemanticViewerChartUpdate> {
-        this.setStatus(200);
-        return {
-            status: 'ok',
-            results: await this.services
-                .getSavedSemanticViewerChartService()
-                .updateSemanticViewerChart(req.user!, projectUuid, uuid, body),
-        };
-    }
-
-    /**
-     * Delete a saved semantic viewer chart
-     * @param uuid the uuid for the saved semantic viewer chart
-     * @param projectUuid the uuid for the project
-     * @param req express request
-     */
-    @Middlewares([
-        allowApiKeyAuthentication,
-        isAuthenticated,
-        unauthorisedInDemo,
-    ])
-    @SuccessResponse('200', 'Success')
-    @Delete('saved/{uuid}')
-    @OperationId('deleteSavedSemanticViewerChart')
-    async deleteSavedSemanticViewerChart(
-        @Path() projectUuid: string,
-        @Path() uuid: string,
-        @Request() req: express.Request,
-    ): Promise<ApiSuccessEmpty> {
-        this.setStatus(200);
-        await this.services
-            .getSavedSemanticViewerChartService()
-            .deleteSemanticViewerChart(req.user!, projectUuid, uuid);
-        return {
-            status: 'ok',
-            results: undefined,
-        };
-    }
 }