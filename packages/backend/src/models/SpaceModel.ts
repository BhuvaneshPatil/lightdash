import {
    ChartKind,
    ChartSourceType,
    ChartType,
    convertOrganizationRoleToProjectRole,
    convertProjectRoleToSpaceRole,
    convertSpaceRoleToProjectRole,
    getHighestProjectRole,
    getHighestSpaceRole,
    GroupRole,
    NotFoundError,
    OrganizationMemberRole,
    OrganizationRole,
    ProjectMemberRole,
    ProjectRole,
    Space,
    SpaceDashboard,
    SpaceGroup,
    SpaceGroupAccessRole,
    SpaceMemberRole,
    SpaceQuery,
    SpaceShare,
    SpaceSummary,
    UpdateSpace,
} from '@lightdash/common';
import * as Sentry from '@sentry/node';
import { Knex } from 'knex';
import { groupBy } from 'lodash';
import {
    DashboardsTableName,
    DashboardVersionsTableName,
} from '../database/entities/dashboards';
import { EmailTableName } from '../database/entities/emails';
import { GroupMembershipTableName } from '../database/entities/groupMemberships';
import { GroupTableName } from '../database/entities/groups';
import { OrganizationMembershipsTableName } from '../database/entities/organizationMemberships';
import {
    DbOrganization,
    OrganizationTableName,
} from '../database/entities/organizations';
import {
    DbPinnedList,
    DBPinnedSpace,
    PinnedChartTableName,
    PinnedDashboardTableName,
    PinnedListTableName,
    PinnedSpaceTableName,
} from '../database/entities/pinnedList';
import { ProjectGroupAccessTableName } from '../database/entities/projectGroupAccess';
import { ProjectMembershipsTableName } from '../database/entities/projectMemberships';
import { DbProject, ProjectTableName } from '../database/entities/projects';
import {
    SavedChartsTableName,
    SavedChartVersionsTableName,
} from '../database/entities/savedCharts';
import { SavedSemanticViewerChartsTableName } from '../database/entities/savedSemanticViewerCharts';
import { SavedSqlTableName } from '../database/entities/savedSql';
import {
    DbSpace,
    SpaceGroupAccessTableName,
    SpaceTableName,
    SpaceUserAccessTableName,
} from '../database/entities/spaces';
import { UserTableName } from '../database/entities/users';
import { DbValidationTable } from '../database/entities/validation';
import { wrapSentryTransaction } from '../utils';
import { generateUniqueSlug } from '../utils/SlugUtils';
import type { GetDashboardDetailsQuery } from './DashboardModel/DashboardModel';

type SpaceModelArguments = {
    database: Knex;
};

export class SpaceModel {
    private database: Knex;

    public MOST_POPULAR_OR_RECENTLY_UPDATED_LIMIT: number;

    constructor(args: SpaceModelArguments) {
        this.database = args.database;
        this.MOST_POPULAR_OR_RECENTLY_UPDATED_LIMIT = 10;
    }

    static async getSpaceIdAndName(db: Knex, spaceUuid: string | undefined) {
        if (spaceUuid === undefined) return undefined;

        const [space] = await db('spaces')
            .select(['space_id', 'name'])
            .where('space_uuid', spaceUuid);
        return { spaceId: space.space_id, name: space.name };
    }

    static async getFirstAccessibleSpace(
        db: Knex,
        projectUuid: string,
        userUuid: string,
    ): Promise<
        DbSpace &
            Pick<DbPinnedList, 'pinned_list_uuid'> &
            Pick<DBPinnedSpace, 'order'>
    > {
        const space = await db('spaces')
            .innerJoin('projects', 'projects.project_id', 'spaces.project_id')
            .innerJoin(
                'organizations',
                'organizations.organization_id',
                'projects.organization_id',
            )
            .leftJoin(
                PinnedSpaceTableName,
                `${PinnedSpaceTableName}.space_uuid`,
                `${SpaceTableName}.space_uuid`,
            )
            .leftJoin(
                PinnedListTableName,
                `${PinnedListTableName}.pinned_list_uuid`,
                `${PinnedSpaceTableName}.pinned_list_uuid`,
            )
            .leftJoin(
                SpaceUserAccessTableName,
                `${SpaceUserAccessTableName}.space_uuid`,
                `${SpaceTableName}.space_uuid`,
            )
            .leftJoin(
                'users',
                `${SpaceUserAccessTableName}.user_uuid`,
                `${UserTableName}.user_uuid`,
            )
            .where((q) => {
                void q
                    .where(`${UserTableName}.user_uuid`, userUuid)
                    .orWhere(`${SpaceTableName}.is_private`, false);
            })
            .where(`${ProjectTableName}.project_uuid`, projectUuid)
            .select<
                (DbSpace &
                    Pick<DbPinnedList, 'pinned_list_uuid'> &
                    Pick<DBPinnedSpace, 'order'>)[]
            >([
                'spaces.space_id',
                'spaces.space_uuid',
                'spaces.name',
                'spaces.created_at',
                'spaces.project_id',
                'organizations.organization_uuid',
                `${PinnedListTableName}.pinned_list_uuid`,
                `${PinnedSpaceTableName}.order`,
            ])
            .first();

        if (space === undefined) {
            throw new NotFoundError(
                `No space found for project with id: ${projectUuid}`,
            );
        }

        return space;
    }

    async getFirstAccessibleSpace(projectUuid: string, userUuid: string) {
        return SpaceModel.getFirstAccessibleSpace(
            this.database,
            projectUuid,
            userUuid,
        );
    }

    async getSpaceWithQueries(
        projectUuid: string,
        userUuid: string,
    ): Promise<Space> {
        const space = await this.getFirstAccessibleSpace(projectUuid, userUuid);
        const savedQueries = await this.database('saved_queries')
            .leftJoin(
                SpaceTableName,
                `saved_queries.space_id`,
                `${SpaceTableName}.space_id`,
            )
            .leftJoin(
                'users',
                'saved_queries.last_version_updated_by_user_uuid',
                'users.user_uuid',
            )
            .leftJoin(
                PinnedChartTableName,
                `${PinnedChartTableName}.saved_chart_uuid`,
                `${SavedChartsTableName}.saved_query_uuid`,
            )
            .leftJoin(
                PinnedListTableName,
                `${PinnedListTableName}.pinned_list_uuid`,
                `${PinnedChartTableName}.pinned_list_uuid`,
            )
            .leftJoin(
                ProjectTableName,
                `${ProjectTableName}.project_id`,
                `${SpaceTableName}.project_id`,
            )
            .leftJoin(
                OrganizationTableName,
                `${OrganizationTableName}.organization_id`,
                `${ProjectTableName}.organization_id`,
            )
            .leftJoin(
                DashboardsTableName,
                `${DashboardsTableName}.dashboard_uuid`,
                `${SavedChartsTableName}.dashboard_uuid`,
            )
            .select<
                {
                    saved_query_uuid: string;
                    name: string;
                    description?: string;
                    created_at: Date;
                    user_uuid: string;
                    first_name: string;
                    last_name: string;
                    pinned_list_uuid: string | null;
                    order: number | null;
                    chart_kind: ChartKind;
                    chart_type: ChartType;
                    views_count: number;
                    first_viewed_at: Date | null;
                    project_uuid: string;
                    organization_uuid: string;
                    dashboard_uuid: string;
                    dashboard_name: string;
                    slug: string;
                }[]
            >([
                `saved_queries.saved_query_uuid`,
                `saved_queries.name`,
                `saved_queries.description`,
                `saved_queries.last_version_updated_at as created_at`,
                `users.user_uuid`,
                `users.first_name`,
                `users.last_name`,
                `${PinnedListTableName}.pinned_list_uuid`,
                `${PinnedChartTableName}.order`,
                `saved_queries.last_version_chart_kind as chart_kind`,
                this.database.raw(
                    `(SELECT ${SavedChartVersionsTableName}.chart_type FROM ${SavedChartVersionsTableName} WHERE ${SavedChartVersionsTableName}.saved_query_id = saved_queries.saved_query_id ORDER BY ${SavedChartVersionsTableName}.created_at DESC LIMIT 1) as chart_type`,
                ),
                `saved_queries.views_count`,
                `saved_queries.first_viewed_at`,
                `${ProjectTableName}.project_uuid`,
                `${OrganizationTableName}.organization_uuid`,
                `${DashboardsTableName}.dashboard_uuid`,
                `${DashboardsTableName}.name as dashboard_name`,
                `saved_queries.slug`,
            ])
            .orderBy('saved_queries.last_version_updated_at', 'desc')
            .where('saved_queries.space_id', space.space_id);

        return {
            organizationUuid: space.organization_uuid,
            uuid: space.space_uuid,
            name: space.name,
            isPrivate: space.is_private,
            pinnedListUuid: space.pinned_list_uuid,
            pinnedListOrder: space.order,
            queries: savedQueries.map((savedQuery) => ({
                uuid: savedQuery.saved_query_uuid,
                name: savedQuery.name,
                spaceName: space.name,
                projectUuid: savedQuery.project_uuid,
                organizationUuid: savedQuery.organization_uuid,
                dashboardUuid: savedQuery.dashboard_uuid,
                dashboardName: savedQuery.dashboard_name,
                description: savedQuery.description,
                updatedAt: savedQuery.created_at,
                updatedByUser: {
                    userUuid: savedQuery.user_uuid,
                    firstName: savedQuery.first_name,
                    lastName: savedQuery.last_name,
                },
                spaceUuid: space.space_uuid,
                pinnedListUuid: savedQuery.pinned_list_uuid,
                pinnedListOrder: savedQuery.order,
                chartType: savedQuery.chart_type,
                chartKind: savedQuery.chart_kind,
                views: savedQuery.views_count,
                firstViewedAt: savedQuery.first_viewed_at,
                slug: savedQuery.slug,
            })),
            projectUuid,
            dashboards: [],
            access: [],
            groupsAccess: [],
            slug: space.slug,
        };
    }

    async find(filters: {
        projectUuid?: string;
        projectUuids?: string[];
        spaceUuid?: string;
        spaceUuids?: string[];
        slug?: string;
    }): Promise<Omit<SpaceSummary, 'userAccess'>[]> {
        return Sentry.startSpan(
            {
                op: 'SpaceModel.find',
                name: 'SpaceModel.find',
            },
            async () => {
                const query = this.database('spaces')
                    .innerJoin(
                        'projects',
                        'projects.project_id',
                        'spaces.project_id',
                    )
                    .innerJoin(
                        'organizations',
                        'organizations.organization_id',
                        'projects.organization_id',
                    )
                    .leftJoin(
                        PinnedSpaceTableName,
                        `${PinnedSpaceTableName}.space_uuid`,
                        `${SpaceTableName}.space_uuid`,
                    )
                    .leftJoin(
                        PinnedListTableName,
                        `${PinnedListTableName}.pinned_list_uuid`,
                        `${PinnedSpaceTableName}.pinned_list_uuid`,
                    )
                    .leftJoin(
                        `${SpaceUserAccessTableName}`,
                        `${SpaceUserAccessTableName}.space_uuid`,
                        'spaces.space_uuid',
                    )
                    .leftJoin(
                        'users as shared_with',
                        `${SpaceUserAccessTableName}.user_uuid`,
                        'shared_with.user_uuid',
                    )
                    .groupBy(
                        `${PinnedListTableName}.pinned_list_uuid`,
                        `${PinnedSpaceTableName}.order`,
                        'organizations.organization_uuid',
                        'projects.project_uuid',
                        'spaces.space_uuid',
                        'spaces.space_id',
                    )
                    .select({
                        organizationUuid: 'organizations.organization_uuid',
                        projectUuid: 'projects.project_uuid',
                        uuid: 'spaces.space_uuid',
                        name: this.database.raw('max(spaces.name)'),
                        isPrivate: this.database.raw(
                            'bool_or(spaces.is_private)',
                        ),
                        access: this.database.raw(
                            "COALESCE(json_agg(shared_with.user_uuid) FILTER (WHERE shared_with.user_uuid IS NOT NULL), '[]')",
                        ),
                        pinnedListUuid: `${PinnedListTableName}.pinned_list_uuid`,
                        pinnedListOrder: `${PinnedSpaceTableName}.order`,
                        chartCount: this.database
                            .countDistinct(
                                `${SavedChartsTableName}.saved_query_id`,
                            )
                            .from(SavedChartsTableName)
                            .whereRaw(
                                `${SavedChartsTableName}.space_id = ${SpaceTableName}.space_id`,
                            ),
                        dashboardCount: this.database
                            .countDistinct(
                                `${DashboardsTableName}.dashboard_id`,
                            )
                            .from(DashboardsTableName)
                            .whereRaw(
                                `${DashboardsTableName}.space_id = ${SpaceTableName}.space_id`,
                            ),
                        slug: 'spaces.slug',
                    });
                if (filters.projectUuid) {
                    void query.where(
                        'projects.project_uuid',
                        filters.projectUuid,
                    );
                }
                if (filters.projectUuids) {
                    void query.whereIn(
                        'projects.project_uuid',
                        filters.projectUuids,
                    );
                }
                if (filters.spaceUuid) {
                    void query.where('spaces.space_uuid', filters.spaceUuid);
                }
                if (filters.spaceUuids) {
                    void query.whereIn('spaces.space_uuid', filters.spaceUuids);
                }
                if (filters.slug) {
                    void query.where('spaces.slug', filters.slug);
                }
                return query;
            },
        );
    }

    async get(
        spaceUuid: string,
    ): Promise<
        Omit<Space, 'queries' | 'dashboards' | 'access' | 'groupsAccess'>
    > {
        const [row] = await this.database(SpaceTableName)
            .leftJoin('projects', 'projects.project_id', 'spaces.project_id')
            .leftJoin(
                'organizations',
                'organizations.organization_id',
                'projects.organization_id',
            )
            .leftJoin(
                PinnedSpaceTableName,
                `${PinnedSpaceTableName}.space_uuid`,
                `${SpaceTableName}.space_uuid`,
            )
            .leftJoin(
                PinnedListTableName,
                `${PinnedListTableName}.pinned_list_uuid`,
                `${PinnedSpaceTableName}.pinned_list_uuid`,
            )
            .where(`${SpaceTableName}.space_uuid`, spaceUuid)
            .select<
                (DbSpace &
                    DbProject &
                    DbOrganization &
                    Pick<DbPinnedList, 'pinned_list_uuid'> &
                    Pick<DBPinnedSpace, 'order'>)[]
            >([
                'spaces.*',

                'projects.project_uuid',
                'organizations.organization_uuid',

                `${PinnedListTableName}.pinned_list_uuid`,
                `${PinnedSpaceTableName}.order`,
            ]);
        if (row === undefined)
            throw new NotFoundError(
                `space with spaceUuid ${spaceUuid} does not exist`,
            );

        return {
            organizationUuid: row.organization_uuid,
            name: row.name,
            isPrivate: row.is_private,
            uuid: row.space_uuid,
            projectUuid: row.project_uuid,
            pinnedListUuid: row.pinned_list_uuid,
            pinnedListOrder: row.order,
            slug: row.slug,
        };
    }

    async getSpaceDashboards(
        spaceUuids: string[],
        filters?: {
            recentlyUpdated?: boolean;
            mostPopular?: boolean;
        },
    ): Promise<SpaceDashboard[]> {
        const subQuery = this.database
            .table(DashboardsTableName)
            .leftJoin(
                SpaceTableName,
                `${DashboardsTableName}.space_id`,
                `${SpaceTableName}.space_id`,
            )
            .leftJoin(
                DashboardVersionsTableName,
                `${DashboardsTableName}.dashboard_id`,
                `${DashboardVersionsTableName}.dashboard_id`,
            )
            .leftJoin(
                UserTableName,
                `${UserTableName}.user_uuid`,
                `${DashboardVersionsTableName}.updated_by_user_uuid`,
            )
            .innerJoin(
                ProjectTableName,
                `${SpaceTableName}.project_id`,
                `${ProjectTableName}.project_id`,
            )
            .innerJoin(
                OrganizationTableName,
                `${ProjectTableName}.organization_id`,
                `${OrganizationTableName}.organization_id`,
            )
            .leftJoin(
                PinnedDashboardTableName,
                `${PinnedDashboardTableName}.dashboard_uuid`,
                `${DashboardsTableName}.dashboard_uuid`,
            )
            .leftJoin(
                PinnedListTableName,
                `${PinnedListTableName}.pinned_list_uuid`,
                `${PinnedDashboardTableName}.pinned_list_uuid`,
            )
            .select<
                (GetDashboardDetailsQuery & {
                    validation_errors: DbValidationTable[];
                    space_uuid: string;
                })[]
            >([
                `${DashboardsTableName}.dashboard_uuid`,
                `${DashboardsTableName}.name`,
                `${DashboardsTableName}.description`,
                `${ProjectTableName}.project_uuid`,
                `${UserTableName}.user_uuid`,
                `${UserTableName}.first_name`,
                `${UserTableName}.last_name`,
                `${DashboardVersionsTableName}.created_at`,
                `${OrganizationTableName}.organization_uuid`,
                `${SpaceTableName}.space_uuid`,
                `${DashboardsTableName}.views_count`,
                `${DashboardsTableName}.first_viewed_at`,
                `${PinnedListTableName}.pinned_list_uuid`,
                `${PinnedDashboardTableName}.order`,
                this.database.raw(`
                    COALESCE(
                        (
                            SELECT json_agg(validations.*)
                            FROM validations
                            WHERE validations.dashboard_uuid = ${DashboardsTableName}.dashboard_uuid
                            AND validations.job_id IS NULL
                        ), '[]'
                    ) as validation_errors
                `),
                `${DashboardVersionsTableName}.created_at as dashboard_version_created_at`,
                `${DashboardVersionsTableName}.dashboard_id as dashboard_id`,
            ])
            .distinctOn(`${DashboardVersionsTableName}.dashboard_id`)
            .whereIn(`${SpaceTableName}.space_uuid`, spaceUuids)
            .orderBy([
                {
                    column: `dashboard_id`,
                },
                {
                    column: `dashboard_version_created_at`,
                    order: 'desc',
                },
            ])
            .as('subQuery');

        let dashboardsQuery = this.database.select('*').from(subQuery);

        if (filters?.recentlyUpdated || filters?.mostPopular) {
            const sortByColumn = filters.mostPopular
                ? 'views_count'
                : 'dashboard_version_created_at';

            dashboardsQuery = dashboardsQuery
                .orderBy(sortByColumn, 'desc')
                .limit(this.MOST_POPULAR_OR_RECENTLY_UPDATED_LIMIT);
        }

        const dashboards = await dashboardsQuery;

        return dashboards.map(
            ({
                name,
                description,
                dashboard_uuid,
                created_at,
                project_uuid,
                user_uuid,
                first_name,
                last_name,
                organization_uuid,
                views_count,
                first_viewed_at,
                pinned_list_uuid,
                order,
                validation_errors,
                space_uuid,
            }) => ({
                organizationUuid: organization_uuid,
                name,
                description,
                uuid: dashboard_uuid,
                projectUuid: project_uuid,
                updatedAt: created_at,
                updatedByUser: {
                    userUuid: user_uuid,
                    firstName: first_name,
                    lastName: last_name,
                },
                spaceUuid: space_uuid,
                views: views_count,
                firstViewedAt: first_viewed_at,
                pinnedListUuid: pinned_list_uuid,
                pinnedListOrder: order,
                validationErrors: validation_errors?.map(
                    (error: DbValidationTable) => ({
                        validationId: error.validation_id,
                        error: error.error,
                        createdAt: error.created_at,
                    }),
                ),
            }),
        );
    }

    private async _getSpaceAccess(
        spaceUuids: string[],
        filters?: { userUuid?: string },
    ): Promise<Record<string, SpaceShare[]>> {
        const access = await this.database
            .table(SpaceTableName)
            .leftJoin(
                ProjectTableName,
                `${SpaceTableName}.project_id`,
                `${ProjectTableName}.project_id`,
            )
            .leftJoin(
                OrganizationMembershipsTableName,
                `${OrganizationMembershipsTableName}.organization_id`,
                `${ProjectTableName}.organization_id`,
            )
            .leftJoin(
                UserTableName,
                `${OrganizationMembershipsTableName}.user_id`,
                `${UserTableName}.user_id`,
            )
            .leftJoin(
                ProjectMembershipsTableName,
                function joinProjectMembershipTable() {
                    this.on(
                        `${UserTableName}.user_id`,
                        '=',
                        `${ProjectMembershipsTableName}.user_id`,
                    ).andOn(
                        `${ProjectTableName}.project_id`,
                        '=',
                        `${ProjectMembershipsTableName}.project_id`,
                    );
                },
            )
            .leftJoin(SpaceUserAccessTableName, function joinSpaceShareTable() {
                this.on(
                    `${UserTableName}.user_uuid`,
                    '=',
                    `${SpaceUserAccessTableName}.user_uuid`,
                ).andOn(
                    `${SpaceTableName}.space_uuid`,
                    '=',
                    `${SpaceUserAccessTableName}.space_uuid`,
                );
            })
            .leftJoin(
                GroupMembershipTableName,
                `${OrganizationMembershipsTableName}.user_id`,
                `${GroupMembershipTableName}.user_id`,
            )
            .leftJoin(
                ProjectGroupAccessTableName,
                function joinProjectGroupAccessTable() {
                    this.on(
                        `${GroupMembershipTableName}.group_uuid`,
                        '=',
                        `${ProjectGroupAccessTableName}.group_uuid`,
                    ).andOn(
                        `${ProjectTableName}.project_uuid`,
                        '=',
                        `${ProjectGroupAccessTableName}.project_uuid`,
                    );
                },
            )
            .leftJoin(
                SpaceGroupAccessTableName,
                function joinSpaceGroupAccessTable() {
                    this.on(
                        `${GroupMembershipTableName}.group_uuid`,
                        '=',
                        `${SpaceGroupAccessTableName}.group_uuid`,
                    ).andOn(
                        `${SpaceTableName}.space_uuid`,
                        '=',
                        `${SpaceGroupAccessTableName}.space_uuid`,
                    );
                },
            )
            .innerJoin(
                EmailTableName,
                `${UserTableName}.user_id`,
                `${EmailTableName}.user_id`,
            )
            .where(`${EmailTableName}.is_primary`, true)
            .whereIn(`${SpaceTableName}.space_uuid`, spaceUuids)
            .modify((query) => {
                if (filters?.userUuid) {
                    void query.where(
                        `${UserTableName}.user_uuid`,
                        filters.userUuid,
                    );
                }
            })
            .where((query) => {
                void query
                    .where((query1) => {
                        // if space is private, only return user with direct access or admin role
                        void query1
                            .where(`${SpaceTableName}.is_private`, true)
                            .andWhere((query2) => {
                                void query2
                                    .whereNotNull(
                                        `${SpaceUserAccessTableName}.user_uuid`,
                                    )
                                    .orWhereNotNull(
                                        `${SpaceGroupAccessTableName}.group_uuid`,
                                    )
                                    .orWhere(
                                        `${ProjectMembershipsTableName}.role`,
                                        'admin',
                                    )
                                    .orWhere(
                                        `${OrganizationMembershipsTableName}.role`,
                                        'admin',
                                    )
                                    .orWhere(
                                        `${ProjectGroupAccessTableName}.role`,
                                        'admin',
                                    );
                            });
                    })
                    .orWhere(`${SpaceTableName}.is_private`, false);
            })
            .groupBy(
                `${SpaceTableName}.space_uuid`,
                `${UserTableName}.user_id`,
                `${UserTableName}.first_name`,
                `${UserTableName}.last_name`,
                `${EmailTableName}.email`,
                `${SpaceTableName}.is_private`,
                `${ProjectMembershipsTableName}.role`,
                `${OrganizationMembershipsTableName}.role`,
                `${SpaceUserAccessTableName}.user_uuid`,
                `${SpaceUserAccessTableName}.space_role`,
                `${SpaceGroupAccessTableName}.group_uuid`,
            )
            .select<
                {
                    space_uuid: string;
                    user_uuid: string;
                    first_name: string;
                    last_name: string;
                    email: string;
                    is_private: boolean;
                    space_role: SpaceMemberRole;
                    user_with_direct_access: boolean;
                    project_role: ProjectMemberRole | null;
                    organization_role: OrganizationMemberRole;
                    group_roles: (ProjectMemberRole | null)[];
                    space_group_roles: (SpaceMemberRole | null)[];
                }[]
            >([
                `spaces.space_uuid`,
                `users.user_uuid`,
                `users.first_name`,
                `users.last_name`,
                `emails.email`,
                `spaces.is_private`,
                `space_user_access.space_role`,
                this.database.raw(
                    `CASE WHEN ${SpaceUserAccessTableName}.user_uuid IS NULL AND ( ${SpaceGroupAccessTableName}.group_uuid IS NULL ) THEN false ELSE true end as user_with_direct_access`,
                ),
                `${ProjectMembershipsTableName}.role as project_role`,
                `${OrganizationMembershipsTableName}.role as organization_role`,
                this.database.raw(
                    `array_agg(${ProjectGroupAccessTableName}.role) as group_roles`,
                ),
                this.database.raw(
                    `array_agg(${SpaceGroupAccessTableName}.space_role) as space_group_roles`,
                ),
            ]);

        return Object.entries(groupBy(access, 'space_uuid')).reduce<
            Record<string, SpaceShare[]>
        >((acc, [spaceUuid, spaceAccess]) => {
            acc[spaceUuid] = spaceAccess.reduce<SpaceShare[]>(
                (
                    acc2,
                    {
                        user_uuid,
                        first_name,
                        last_name,
                        email,
                        is_private,
                        space_role,
                        user_with_direct_access,
                        project_role,
                        organization_role,
                        group_roles,
                        space_group_roles,
                    },
                ) => {
                    const inheritedOrgRole: OrganizationRole = {
                        type: 'organization',
                        role: convertOrganizationRoleToProjectRole(
                            organization_role,
                        ),
                    };

                    const inheritedProjectRole: ProjectRole = {
                        type: 'project',
                        role: project_role ?? undefined,
                    };

                    const inheritedGroupRoles: GroupRole[] = group_roles.map(
                        (role) => ({ type: 'group', role: role ?? undefined }),
                    );

                    const spaceGroupAccessRoles: SpaceGroupAccessRole[] =
                        space_group_roles.map((role) => ({
                            type: 'space_group',
                            role: role
                                ? convertSpaceRoleToProjectRole(role)
                                : undefined,
                        }));

                    const highestRole = getHighestProjectRole([
                        inheritedOrgRole,
                        inheritedProjectRole,
                        ...inheritedGroupRoles,
                        ...spaceGroupAccessRoles,
                    ]);

                    const highestProjectRole = getHighestProjectRole([
                        inheritedOrgRole,
                        inheritedProjectRole,
                    ]);

                    // exclude users with no space role
                    if (!highestRole) {
                        return acc2;
                    }

                    let spaceRole;

                    if (highestRole.role === ProjectMemberRole.ADMIN) {
                        spaceRole = SpaceMemberRole.ADMIN;
                    } else if (user_with_direct_access) {
                        // if user has explicit user role in space use that, otherwise try find the highest group role
                        spaceRole =
                            space_role ??
                            getHighestSpaceRole(
                                space_group_roles.map(
                                    (role) => role ?? undefined,
                                ),
                            );
                    } else if (!is_private && !user_with_direct_access) {
                        spaceRole = convertProjectRoleToSpaceRole(
                            highestRole.role,
                        );
                    } else {
                        return acc2;
                    }

                    return [
                        ...acc2,
                        {
                            userUuid: user_uuid,
                            firstName: first_name,
                            lastName: last_name,
                            email,
                            role: spaceRole,
                            hasDirectAccess: !!user_with_direct_access,
                            inheritedRole: highestRole.role,
                            inheritedFrom: highestRole.type,
                            projectRole: highestProjectRole?.role,
                        },
                    ];
                },
                [],
            );
            return acc;
        }, {});
    }

    private async _getGroupAccess(spaceUuid: string): Promise<SpaceGroup[]> {
        const access = await this.database
            .table(SpaceGroupAccessTableName)
            .select({
                groupUuid: `${SpaceGroupAccessTableName}.group_uuid`,
                spaceRole: `${SpaceGroupAccessTableName}.space_role`,
                groupName: `${GroupTableName}.name`,
            })
            .leftJoin(
                `${GroupTableName}`,
                `${GroupTableName}.group_uuid`,
                `${SpaceGroupAccessTableName}.group_uuid`,
            )
            .where('space_uuid', spaceUuid);
        return access;
    }

    async getUserSpaceAccess(
        userUuid: string,
        spaceUuid: string,
    ): Promise<SpaceShare[]> {
        return (
            (
                await this._getSpaceAccess([spaceUuid], {
                    userUuid,
                })
            )[spaceUuid] ?? []
        );
    }

    async getUserSpacesAccess(
        userUuid: string,
        spaceUuids: string[],
    ): Promise<Record<string, SpaceShare[]>> {
        return this._getSpaceAccess(spaceUuids, {
            userUuid,
        });
    }

    private async getSpaceCharts(
        chartsTable: {
            name: string;
            uuidColumnName: string;
            chartSourceType: ChartSourceType;
        },
        spaceUuids: string[],
        filters?: {
            recentlyUpdated?: boolean;
            mostPopular?: boolean;
        },
    ) {
        const {
            name: chartTable,
            uuidColumnName,
            chartSourceType,
        } = chartsTable;

        let spaceChartsQuery = this.database(chartTable)
            .whereIn(`${SpaceTableName}.space_uuid`, spaceUuids)
            .leftJoin(
                SpaceTableName,
                `${chartTable}.space_uuid`,
                `${SpaceTableName}.space_uuid`,
            )
            .leftJoin(
                'users',
                `${chartTable}.last_version_updated_by_user_uuid`,
                'users.user_uuid',
            )
            /* .leftJoin(
            PinnedChartTableName,
            `${PinnedChartTableName}.saved_chart_uuid`,
            `${chartTable}.saved_sql_uuid`,
            )
            .leftJoin(
                PinnedListTableName,
                `${PinnedListTableName}.pinned_list_uuid`,
                `${PinnedChartTableName}.pinned_list_uuid`,
            ) */
            .leftJoin(
                ProjectTableName,
                `${ProjectTableName}.project_id`,
                `${SpaceTableName}.project_id`,
            )
            .leftJoin(
                OrganizationTableName,
                `${OrganizationTableName}.organization_id`,
                `${ProjectTableName}.organization_id`,
            )
            .leftJoin(
                DashboardsTableName,
                `${DashboardsTableName}.dashboard_uuid`,
                `${chartTable}.dashboard_uuid`,
            )
            .select<
                {
                    uuid: string;
                    name: string;
                    description?: string;
                    created_at: Date;
                    user_uuid: string;
                    first_name: string;
                    last_name: string;
                    views_count: number;
                    first_viewed_at: Date | null;
                    chart_kind: ChartKind;
                    // pinned_list_uuid: string;
                    // order: number;
                    space_uuid: string;
                    space_name: string;
                    project_uuid: string;
                    organization_uuid: string;
                    dashboard_uuid: string | null;
                    dashboard_name: string | null;
                    slug: string;
                }[]
            >([
<<<<<<< HEAD
                `${chartTable}.${uuidColumnName}`,
=======
                `${chartTable}.${uuidColumnName} as uuid`,
>>>>>>> 8b37e767
                `${chartTable}.name`,
                `${chartTable}.description`,
                `${chartTable}.last_version_updated_at as created_at`,
                `users.user_uuid`,
                `users.first_name`,
                `users.last_name`,
                `${chartTable}.views_count`,
                `${chartTable}.first_viewed_at`,
                `${chartTable}.last_version_chart_kind as chart_kind`,

                // `${PinnedListTableName}.pinned_list_uuid`,
                // `${PinnedChartTableName}.order`,
                `${SpaceTableName}.space_uuid`,
                `${SpaceTableName}.name as space_name`,
                `${ProjectTableName}.project_uuid`,
                `${OrganizationTableName}.organization_uuid`,
                `${DashboardsTableName}.dashboard_uuid`,
                `${DashboardsTableName}.name as dashboard_name`,
                `${chartTable}.slug`,
            ]);

        if (filters?.recentlyUpdated || filters?.mostPopular) {
            spaceChartsQuery = spaceChartsQuery
                .orderBy(
                    filters.mostPopular
                        ? [
                              {
                                  column: 'views_count',
                                  order: 'desc',
                              },
                          ]
                        : [
                              {
                                  column: `${chartTable}.last_version_updated_at`,
                                  order: 'desc',
                              },
                          ],
                )
                .limit(this.MOST_POPULAR_OR_RECENTLY_UPDATED_LIMIT);
        } else {
            spaceChartsQuery = spaceChartsQuery.orderBy([
                {
                    column: `${chartTable}.last_version_updated_at`,
                    order: 'desc',
                },
            ]);
        }

        return (await spaceChartsQuery).map((savedChart) => ({
            uuid: savedChart.uuid,
            name: savedChart.name,
            spaceName: savedChart.space_name,
            dashboardName: savedChart.dashboard_name,
            organizationUuid: savedChart.organization_uuid,
            projectUuid: savedChart.project_uuid,
            dashboardUuid: savedChart.dashboard_uuid,
            description: savedChart.description,
            updatedAt: savedChart.created_at,
            updatedByUser: {
                userUuid: savedChart.user_uuid,
                firstName: savedChart.first_name,
                lastName: savedChart.last_name,
            },
            spaceUuid: savedChart.space_uuid,
            views: savedChart.views_count,
            firstViewedAt: savedChart.first_viewed_at,
            chartType: ChartType.CARTESIAN,
            chartKind: savedChart.chart_kind,
            pinnedListUuid: '', // savedQuery.pinned_list_uuid,
            pinnedListOrder: 0, // savedQuery.order,
            validationErrors: [],
            slug: savedChart.slug,
            source: chartSourceType,
        }));
    }

    async getSpaceSqlCharts(
        spaceUuids: string[],
        filters?: {
            recentlyUpdated?: boolean;
            mostPopular?: boolean;
        },
    ): Promise<SpaceQuery[]> {
        return this.getSpaceCharts(
            {
                name: SavedSqlTableName,
                uuidColumnName: 'saved_sql_uuid',
                chartSourceType: ChartSourceType.SQL,
            },
            spaceUuids,
            filters,
        );
    }

    async getSpaceSemanticViewerCharts(
        spaceUuids: string[],
        filters?: {
            recentlyUpdated?: boolean;
            mostPopular?: boolean;
        },
    ): Promise<SpaceQuery[]> {
        return this.getSpaceCharts(
            {
                name: SavedSemanticViewerChartsTableName,
                uuidColumnName: 'saved_semantic_viewer_chart_uuid',
                chartSourceType: ChartSourceType.SEMANTIC_LAYER,
            },
            spaceUuids,
            filters,
        );
    }

    async getSpaceQueries(
        spaceUuids: string[],
        filters?: {
            recentlyUpdated?: boolean;
            mostPopular?: boolean;
        },
    ): Promise<SpaceQuery[]> {
        let spaceQueriesQuery = this.database('saved_queries')
            .whereIn(`${SpaceTableName}.space_uuid`, spaceUuids)
            .leftJoin(
                SpaceTableName,
                `saved_queries.space_id`,
                `${SpaceTableName}.space_id`,
            )
            .leftJoin(
                'users',
                'saved_queries.last_version_updated_by_user_uuid',
                'users.user_uuid',
            )
            .leftJoin(
                PinnedChartTableName,
                `${PinnedChartTableName}.saved_chart_uuid`,
                `${SavedChartsTableName}.saved_query_uuid`,
            )
            .leftJoin(
                PinnedListTableName,
                `${PinnedListTableName}.pinned_list_uuid`,
                `${PinnedChartTableName}.pinned_list_uuid`,
            )
            .leftJoin(
                ProjectTableName,
                `${ProjectTableName}.project_id`,
                `${SpaceTableName}.project_id`,
            )
            .leftJoin(
                OrganizationTableName,
                `${OrganizationTableName}.organization_id`,
                `${ProjectTableName}.organization_id`,
            )
            .leftJoin(
                DashboardsTableName,
                `${DashboardsTableName}.dashboard_uuid`,
                `${SavedChartsTableName}.dashboard_uuid`,
            )
            .select<
                {
                    saved_query_uuid: string;
                    name: string;
                    description?: string;
                    created_at: Date;
                    user_uuid: string;
                    first_name: string;
                    last_name: string;
                    views_count: number;
                    first_viewed_at: Date | null;
                    chart_kind: ChartKind;
                    chart_type: ChartType;
                    pinned_list_uuid: string;
                    order: number;
                    validation_errors: DbValidationTable[];
                    space_uuid: string;
                    space_name: string;
                    project_uuid: string;
                    organization_uuid: string;
                    dashboard_uuid: string | null;
                    dashboard_name: string | null;
                    slug: string;
                }[]
            >([
                `saved_queries.saved_query_uuid`,
                `saved_queries.name`,
                `saved_queries.description`,
                `saved_queries.last_version_updated_at as created_at`,
                `users.user_uuid`,
                `users.first_name`,
                `users.last_name`,
                `saved_queries.views_count`,
                `saved_queries.first_viewed_at`,
                `saved_queries.last_version_chart_kind as chart_kind`,
                this.database.raw(
                    `(SELECT ${SavedChartVersionsTableName}.chart_type FROM ${SavedChartVersionsTableName} WHERE ${SavedChartVersionsTableName}.saved_query_id = saved_queries.saved_query_id ORDER BY ${SavedChartVersionsTableName}.created_at DESC LIMIT 1) as chart_type`,
                ),
                `${PinnedListTableName}.pinned_list_uuid`,
                `${PinnedChartTableName}.order`,
                this.database.raw(`
                    COALESCE(
                        (
                            SELECT json_agg(validations.*)
                            FROM validations
                            WHERE validations.saved_chart_uuid = saved_queries.saved_query_uuid
                            AND validations.job_id IS NULL
                        ), '[]'
                    ) as validation_errors
                `),
                `${SpaceTableName}.space_uuid`,
                `${SpaceTableName}.name as space_name`,
                `${ProjectTableName}.project_uuid`,
                `${OrganizationTableName}.organization_uuid`,
                `${DashboardsTableName}.dashboard_uuid`,
                `${DashboardsTableName}.name as dashboard_name`,
                `saved_queries.slug`,
            ]);

        if (filters?.recentlyUpdated || filters?.mostPopular) {
            spaceQueriesQuery = spaceQueriesQuery
                .orderBy(
                    filters.mostPopular
                        ? [
                              {
                                  column: 'views_count',
                                  order: 'desc',
                              },
                          ]
                        : [
                              {
                                  column: `saved_queries.last_version_updated_at`,
                                  order: 'desc',
                              },
                          ],
                )
                .limit(this.MOST_POPULAR_OR_RECENTLY_UPDATED_LIMIT);
        } else {
            spaceQueriesQuery = spaceQueriesQuery.orderBy([
                {
                    column: `saved_queries.last_version_updated_at`,
                    order: 'desc',
                },
            ]);
        }

        const savedQueries = await spaceQueriesQuery;

        return savedQueries.map((savedQuery) => ({
            uuid: savedQuery.saved_query_uuid,
            name: savedQuery.name,
            spaceName: savedQuery.space_name,
            dashboardName: savedQuery.dashboard_name,
            organizationUuid: savedQuery.organization_uuid,
            projectUuid: savedQuery.project_uuid,
            dashboardUuid: savedQuery.dashboard_uuid,
            description: savedQuery.description,
            updatedAt: savedQuery.created_at,
            updatedByUser: {
                userUuid: savedQuery.user_uuid,
                firstName: savedQuery.first_name,
                lastName: savedQuery.last_name,
            },
            spaceUuid: savedQuery.space_uuid,
            views: savedQuery.views_count,
            firstViewedAt: savedQuery.first_viewed_at,
            chartType: savedQuery.chart_type,
            chartKind: savedQuery.chart_kind,
            pinnedListUuid: savedQuery.pinned_list_uuid,
            pinnedListOrder: savedQuery.order,
            validationErrors: savedQuery.validation_errors.map(
                ({ error, created_at, validation_id }) => ({
                    error,
                    createdAt: created_at,
                    validationId: validation_id,
                }),
            ),
            slug: savedQuery.slug,
            source: ChartSourceType.DBT_EXPLORE,
        }));
    }

    async getSpaceSummary(
        spaceUuid: string,
    ): Promise<Omit<SpaceSummary, 'userAccess'>> {
        return wrapSentryTransaction(
            'SpaceModel.getSpaceSummary',
            {},
            async () => {
                const [space] = await this.find({ spaceUuid });
                if (space === undefined)
                    throw new NotFoundError(
                        `Space with spaceUuid ${spaceUuid} does not exist`,
                    );
                return space;
            },
        );
    }

    async getSpacesForAccessCheck(
        spaceUuids: string[],
    ): Promise<
        Map<
            string,
            Pick<SpaceSummary, 'isPrivate' | 'organizationUuid' | 'projectUuid'>
        >
    > {
        const spaces = await this.database('spaces')
            .innerJoin('projects', 'projects.project_id', 'spaces.project_id')
            .innerJoin(
                'organizations',
                'organizations.organization_id',
                'projects.organization_id',
            )
            .leftJoin(
                'space_user_access',
                'space_user_access.space_uuid',
                'spaces.space_uuid',
            )
            .leftJoin(
                'users as shared_with',
                'space_user_access.user_uuid',
                'shared_with.user_uuid',
            )
            .whereIn('spaces.space_uuid', spaceUuids)
            .select({
                spaceUuid: 'spaces.space_uuid',
                organizationUuid: 'organizations.organization_uuid',
                projectUuid: 'projects.project_uuid',
                isPrivate: this.database.raw('bool_or(spaces.is_private)'),
                access: this.database.raw(
                    "COALESCE(json_agg(shared_with.user_uuid) FILTER (WHERE shared_with.user_uuid IS NOT NULL), '[]')",
                ),
            })
            .groupBy(
                'spaces.space_uuid',
                'organizations.organization_uuid',
                'projects.project_uuid',
            );

        const spaceAccessMap = new Map();
        spaces.forEach((space) => {
            spaceAccessMap.set(space.spaceUuid, {
                organizationUuid: space.organizationUuid,
                projectUuid: space.projectUuid,
                isPrivate: space.isPrivate,
            });
        });

        return spaceAccessMap;
    }

    async getFullSpace(spaceUuid: string): Promise<Space> {
        const space = await this.get(spaceUuid);
        return {
            organizationUuid: space.organizationUuid,
            name: space.name,
            uuid: space.uuid,
            isPrivate: space.isPrivate,
            projectUuid: space.projectUuid,
            pinnedListUuid: space.pinnedListUuid,
            pinnedListOrder: space.pinnedListOrder,
            queries: await this.getSpaceQueries([space.uuid]),
            dashboards: await this.getSpaceDashboards([space.uuid]),
            access:
                (await this._getSpaceAccess([space.uuid]))[space.uuid] ?? [],
            groupsAccess: await this._getGroupAccess(space.uuid),
            slug: space.slug,
        };
    }

    async createSpace(
        projectUuid: string,
        name: string,
        userId: number,
        isPrivate: boolean,
        slug: string,
        forceSameSlug: boolean = false,
    ): Promise<Space> {
        return this.database.transaction(async (trx) => {
            const [project] = await trx('projects')
                .select('project_id')
                .where('project_uuid', projectUuid);

            const [space] = await trx(SpaceTableName)
                .insert({
                    project_id: project.project_id,
                    is_private: isPrivate,
                    name,
                    created_by_user_id: userId,
                    slug: forceSameSlug
                        ? slug
                        : await generateUniqueSlug(trx, SpaceTableName, slug),
                })
                .returning('*');

            return {
                organizationUuid: space.organization_uuid,
                name: space.name,
                queries: [],
                isPrivate: space.is_private,
                uuid: space.space_uuid,
                projectUuid,
                dashboards: [],
                access: [],
                groupsAccess: [],
                pinnedListUuid: null,
                pinnedListOrder: null,
                slug: space.slug,
            };
        });
    }

    async deleteSpace(spaceUuid: string): Promise<void> {
        await this.database(SpaceTableName)
            .where('space_uuid', spaceUuid)
            .delete();
    }

    async update(
        spaceUuid: string,
        space: Partial<UpdateSpace>,
    ): Promise<Space> {
        await this.database(SpaceTableName)
            .update({
                name: space.name,
                is_private: space.isPrivate,
            })
            .where('space_uuid', spaceUuid);
        return this.getFullSpace(spaceUuid);
    }

    async addSpaceAccess(
        spaceUuid: string,
        userUuid: string,
        spaceRole: SpaceMemberRole,
    ): Promise<void> {
        await this.database(SpaceUserAccessTableName)
            .insert({
                space_uuid: spaceUuid,
                user_uuid: userUuid,
                space_role: spaceRole,
            })
            .onConflict(['user_uuid', 'space_uuid'])
            .merge();
    }

    async removeSpaceAccess(
        spaceUuid: string,
        userUuid: string,
    ): Promise<void> {
        await this.database(SpaceUserAccessTableName)
            .where('space_uuid', spaceUuid)
            .andWhere('user_uuid', userUuid)
            .delete();
    }

    async addSpaceGroupAccess(
        spaceUuid: string,
        groupUuid: string,
        spaceRole: SpaceMemberRole,
    ): Promise<void> {
        await this.database(SpaceGroupAccessTableName)
            .insert({
                space_uuid: spaceUuid,
                group_uuid: groupUuid,
                space_role: spaceRole,
            })
            .onConflict(['group_uuid', 'space_uuid'])
            .merge();
    }

    async removeSpaceGroupAccess(
        spaceUuid: string,
        groupUuid: string,
    ): Promise<void> {
        await this.database(SpaceGroupAccessTableName)
            .where('space_uuid', spaceUuid)
            .andWhere('group_uuid', groupUuid)
            .delete();
    }
}<|MERGE_RESOLUTION|>--- conflicted
+++ resolved
@@ -997,11 +997,7 @@
                     slug: string;
                 }[]
             >([
-<<<<<<< HEAD
-                `${chartTable}.${uuidColumnName}`,
-=======
                 `${chartTable}.${uuidColumnName} as uuid`,
->>>>>>> 8b37e767
                 `${chartTable}.name`,
                 `${chartTable}.description`,
                 `${chartTable}.last_version_updated_at as created_at`,
