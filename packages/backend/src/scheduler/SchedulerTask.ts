--- conflicted
+++ resolved
@@ -162,10 +162,7 @@
         dashboardUuid: string | null,
         schedulerUuid: string | undefined,
         sendNowSchedulerFilters: SchedulerFilterRule[] | undefined,
-<<<<<<< HEAD
-=======
         context: DownloadCsv['properties']['context'],
->>>>>>> 8b37e767
         selectedTabs: string[] | undefined,
     ) {
         if (chartUuid) {
@@ -208,27 +205,7 @@
                 minimalUrl: `${this.lightdashConfig.siteUrl}/minimal/projects/${
                     dashboard.projectUuid
                 }/dashboards/${dashboardUuid}${
-<<<<<<< HEAD
-                    schedulerUuid ? `?schedulerUuid=${schedulerUuid}` : ''
-                }${
-                    sendNowSchedulerFilters
-                        ? `?sendNowchedulerFilters=${encodeURI(
-                              JSON.stringify(sendNowSchedulerFilters),
-                          )}`
-                        : ''
-                }${
-                    selectedTabs
-                        ? `${
-                              schedulerUuid || sendNowSchedulerFilters
-                                  ? '&'
-                                  : '?'
-                          }selectedTabs=${encodeURI(
-                              JSON.stringify(selectedTabs),
-                          )}`
-                        : ''
-=======
                     queryParams.toString() ? `?${queryParams.toString()}` : ''
->>>>>>> 8b37e767
                 }`,
                 details: {
                     name: dashboard.name,
@@ -275,15 +252,12 @@
             ? scheduler.selectedTabs
             : undefined;
 
-<<<<<<< HEAD
-=======
         const context =
             scheduler.thresholds === undefined ||
             scheduler.thresholds.length === 0
                 ? QueryExecutionContext.SCHEDULED_DELIVERY
                 : QueryExecutionContext.ALERT;
 
->>>>>>> 8b37e767
         const {
             url,
             minimalUrl,
@@ -296,10 +270,7 @@
             dashboardUuid,
             schedulerUuid,
             sendNowSchedulerFilters,
-<<<<<<< HEAD
-=======
             context,
->>>>>>> 8b37e767
             selectedTabs,
         );
         switch (format) {
