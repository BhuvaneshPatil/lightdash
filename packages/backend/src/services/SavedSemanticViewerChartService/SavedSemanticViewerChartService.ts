--- conflicted
+++ resolved
@@ -11,10 +11,7 @@
     SpaceShare,
     SpaceSummary,
     VIZ_DEFAULT_AGGREGATION,
-<<<<<<< HEAD
-=======
     type AbilityAction,
->>>>>>> 8b37e767
     type SemanticViewerChartCreate,
     type SemanticViewerChartCreateResult,
     type SemanticViewerChartUpdate,
@@ -272,28 +269,10 @@
         const { organizationUuid } = await this.projectModel.getSummary(
             projectUuid,
         );
-<<<<<<< HEAD
-        if (
-            user.ability.cannot(
-                'manage',
-                // TODO: add it's own ability
-                subject('CustomSql', { organizationUuid, projectUuid }),
-            )
-        ) {
-            throw new ForbiddenError();
-        }
 
         const savedChart = await this.savedSemanticViewerChartModel.getByUuid(
+            projectUuid,
             savedSemanticViewerChartUuid,
-            {
-                projectUuid,
-            },
-=======
-
-        const savedChart = await this.savedSemanticViewerChartModel.getByUuid(
-            projectUuid,
-            savedSemanticViewerChartUuid,
->>>>>>> 8b37e767
         );
 
         const { hasAccess: hasUpdateAccess } = await this.hasSavedChartAccess(
@@ -301,10 +280,7 @@
             'update',
             savedChart,
         );
-<<<<<<< HEAD
-=======
-
->>>>>>> 8b37e767
+
         if (!hasUpdateAccess) {
             throw new ForbiddenError(
                 "You don't have permission to update this chart",
@@ -371,27 +347,16 @@
         savedSemanticViewerChartUuid: string,
     ): Promise<void> {
         const savedChart = await this.savedSemanticViewerChartModel.getByUuid(
-<<<<<<< HEAD
+            projectUuid,
             savedSemanticViewerChartUuid,
-            {
-                projectUuid,
-            },
-        );
-=======
-            projectUuid,
-            savedSemanticViewerChartUuid,
-        );
-
->>>>>>> 8b37e767
+        );
+
         const { hasAccess: hasDeleteAccess } = await this.hasSavedChartAccess(
             user,
             'delete',
             savedChart,
         );
-<<<<<<< HEAD
-=======
-
->>>>>>> 8b37e767
+
         if (!hasDeleteAccess) {
             throw new ForbiddenError(
                 "You don't have permission to delete this chart",
