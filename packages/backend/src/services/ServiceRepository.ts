--- conflicted
+++ resolved
@@ -647,10 +647,7 @@
                     spaceModel: this.models.getSpaceModel(),
                     savedSqlModel: this.models.getSavedSqlModel(),
                     schedulerClient: this.clients.getSchedulerClient(),
-<<<<<<< HEAD
-=======
                     analyticsModel: this.models.getAnalyticsModel(),
->>>>>>> 976a7ae3
                 }),
         );
     }
