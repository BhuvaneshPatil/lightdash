{
    "name": "@lightdash/cli",
<<<<<<< HEAD
    "version": "0.1228.1",
=======
    "version": "0.1236.2",
>>>>>>> 976a7ae3
    "license": "MIT",
    "bin": {
        "lightdash": "dist/index.js"
    },
    "files": [
        "dist/**/*",
        "track.sh"
    ],
    "dependencies": {
        "@actions/core": "^1.10.1",
<<<<<<< HEAD
        "@lightdash/common": "^0.1228.1",
        "@lightdash/warehouses": "^0.1228.1",
=======
        "@lightdash/common": "^0.1236.2",
        "@lightdash/warehouses": "^0.1236.2",
>>>>>>> 976a7ae3
        "@types/columnify": "^1.5.1",
        "ajv": "^8.11.0",
        "ajv-formats": "^2.1.1",
        "better-ajv-errors": "^1.2.0",
        "chalk": "4.1.2",
        "chokidar": "^3.5.3",
        "columnify": "^1.6.0",
        "commander": "^9.2.0",
        "execa": "^5",
        "google-auth-library": "^8.5.1",
        "inquirer": "^8.2.4",
        "js-yaml": "^4.1.0",
        "lodash": "^4.17.21",
        "node-fetch": "^2.6.1",
        "nunjucks": "^3.2.3",
        "ora": "5.4.1",
        "parse-node-version": "^2.0.0",
        "unique-names-generator": "^4.7.1",
        "uuid": "^8.3.2"
    },
    "description": "Lightdash CLI tool",
    "devDependencies": {
        "@types/inquirer": "^8.2.1",
        "@types/lodash": "^4.14.185",
        "@types/nunjucks": "^3.2.1",
        "@types/parse-node-version": "^1.0.0"
    },
    "scripts": {
        "test": "jest",
        "build": "tsc --build tsconfig.json",
        "linter": "eslint -c .eslintrc.js --ignore-path ./../../.gitignore",
        "formatter": "prettier --config .prettierrc.js --ignore-unknown --ignore-path ./../../.gitignore",
        "lint": "yarn run linter ./src",
        "fix-lint": "yarn run linter ./src --fix",
        "format": "yarn run formatter ./src --check",
        "fix-format": "yarn run formatter ./src --write",
        "preinstall": "bash track.sh started || echo 'skipping preinstall'",
        "postinstall": "bash track.sh completed || echo 'skipping postinstall'"
    }
}<|MERGE_RESOLUTION|>--- conflicted
+++ resolved
@@ -1,10 +1,6 @@
 {
     "name": "@lightdash/cli",
-<<<<<<< HEAD
-    "version": "0.1228.1",
-=======
     "version": "0.1236.2",
->>>>>>> 976a7ae3
     "license": "MIT",
     "bin": {
         "lightdash": "dist/index.js"
@@ -15,13 +11,8 @@
     ],
     "dependencies": {
         "@actions/core": "^1.10.1",
-<<<<<<< HEAD
-        "@lightdash/common": "^0.1228.1",
-        "@lightdash/warehouses": "^0.1228.1",
-=======
         "@lightdash/common": "^0.1236.2",
         "@lightdash/warehouses": "^0.1236.2",
->>>>>>> 976a7ae3
         "@types/columnify": "^1.5.1",
         "ajv": "^8.11.0",
         "ajv-formats": "^2.1.1",
