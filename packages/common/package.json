{
    "name": "@lightdash/common",
<<<<<<< HEAD
    "version": "0.1276.1",
=======
    "version": "0.1283.0",
>>>>>>> 8b37e767
    "main": "dist/index.js",
    "types": "dist/index.d.ts",
    "files": [
        "dist/**/*"
    ],
    "license": "MIT",
    "devDependencies": {
        "@types/pegjs": "^0.10.3",
        "@types/sanitize-html": "^2.11.0",
        "typescript-json-schema": "^0.54.0"
    },
    "dependencies": {
        "@casl/ability": "^5.4.3",
        "@types/lodash": "^4.14.202",
        "ajv": "^8.3.0",
        "ajv-formats": "^2.1.0",
        "cronstrue": "^2.23.0",
        "dayjs": "^1.11.9",
        "dependency-graph": "^0.11.0",
        "liquidjs": "^10.0.0",
        "lodash": "^4.17.21",
        "moment": "^2.29.4",
        "moment-timezone": "^0.5.45",
        "pegjs": "^0.10.0",
        "sanitize-html": "^2.12.1",
        "uuid": "^8.3.2",
        "zod": "^3.23.3"
    },
    "scripts": {
        "dev": "tsx watch --clear-screen=false src/index.ts",
        "build": "tsc --build tsconfig.json",
        "linter": "eslint -c .eslintrc.js --ignore-path ./../../.gitignore",
        "formatter": "prettier --config .prettierrc.js --ignore-unknown --ignore-path ./../../.gitignore",
        "lint": "yarn run linter ./src",
        "fix-lint": "yarn run linter ./src --fix",
        "format": "yarn run formatter ./src --check",
        "fix-format": "yarn run formatter ./src --write",
        "test": "TZ=UTC jest"
    }
}<|MERGE_RESOLUTION|>--- conflicted
+++ resolved
@@ -1,10 +1,6 @@
 {
     "name": "@lightdash/common",
-<<<<<<< HEAD
-    "version": "0.1276.1",
-=======
     "version": "0.1283.0",
->>>>>>> 8b37e767
     "main": "dist/index.js",
     "types": "dist/index.d.ts",
     "files": [
