--- conflicted
+++ resolved
@@ -1,10 +1,6 @@
 {
     "name": "e2e",
-<<<<<<< HEAD
-    "version": "0.1228.1",
-=======
     "version": "0.1236.2",
->>>>>>> 976a7ae3
     "main": "index.js",
     "license": "MIT",
     "scripts": {
@@ -19,11 +15,7 @@
     },
     "devDependencies": {},
     "dependencies": {
-<<<<<<< HEAD
-        "@lightdash/common": "^0.1228.1",
-=======
         "@lightdash/common": "^0.1236.2",
->>>>>>> 976a7ae3
         "@testing-library/cypress": "^9.0.0",
         "cypress": "^13.7.2",
         "cypress-file-upload": "^5.0.8",
