--- conflicted
+++ resolved
@@ -277,27 +277,7 @@
 
                                     <Route
                                         exact
-<<<<<<< HEAD
-                                        path={[
-                                            '/projects/:projectUuid/semantic-viewer/:savedSemanticViewerChartUuid/edit',
-                                            '/projects/:projectUuid/semantic-viewer/new',
-                                            '/projects/:projectUuid/semantic-viewer',
-                                        ]}
-                                    >
-                                        <NavBar />
-                                        <TrackPage
-                                            name={PageName.SEMANTIC_VIEWER_EDIT}
-                                        >
-                                            <SemanticViewerEditPage />
-                                        </TrackPage>
-                                    </Route>
-
-                                    <Route
-                                        exact
-                                        path="/projects/:projectUuid/semantic-viewer/:savedSemanticViewerChartUuid"
-=======
                                         path="/projects/:projectUuid/semantic-viewer/:savedSemanticViewerChartSlug"
->>>>>>> 8b37e767
                                     >
                                         <NavBar />
 
