--- conflicted
+++ resolved
@@ -104,10 +104,7 @@
         slug: data?.chart.slug,
         limit: data?.chart.limit,
         additionalQueryKey: [data?.chart.slug, data?.chart.sql, savedSqlUuid],
-<<<<<<< HEAD
-=======
         context,
->>>>>>> 8b37e767
     });
 
     if (isLoading) {
