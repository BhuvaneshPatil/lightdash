import { subject } from '@casl/ability';
import {
    ChartKind,
<<<<<<< HEAD
    isTableChartSQLConfig,
=======
    isVizTableConfig,
>>>>>>> 976a7ae3
    type DashboardSqlChartTile as DashboardSqlChartTileType,
    type SqlChart,
} from '@lightdash/common';
<<<<<<< HEAD
import { IconAlertCircle } from '@tabler/icons-react';
import { useMemo, type FC } from 'react';
import { useParams } from 'react-router-dom';
import { useSqlChartAndResults } from '../../features/sqlRunner/hooks/useSqlChartAndResults';
import { SqlRunnerResultsTransformer } from '../../features/sqlRunner/transformers/SqlRunnerResultsTransformer';
import SuboptimalState from '../common/SuboptimalState/SuboptimalState';
=======
import { Box, Menu } from '@mantine/core';
import { IconAlertCircle, IconFilePencil } from '@tabler/icons-react';
import { useMemo, type FC } from 'react';
import { useHistory, useParams } from 'react-router-dom';
import { useSqlChartAndResults } from '../../features/sqlRunner/hooks/useSqlChartAndResults';
import { SqlRunnerResultsRunner } from '../../features/sqlRunner/runners/SqlRunnerResultsRunner';
import { useApp } from '../../providers/AppProvider';
import MantineIcon from '../common/MantineIcon';
import SuboptimalState from '../common/SuboptimalState/SuboptimalState';
import { type ResultsAndColumns } from '../DataViz/Results';
>>>>>>> 976a7ae3
import ChartView from '../DataViz/visualizations/ChartView';
import { Table } from '../DataViz/visualizations/Table';
import TileBase from './TileBase';

interface Props
    extends Pick<
        React.ComponentProps<typeof TileBase>,
        'tile' | 'onEdit' | 'onDelete' | 'isEditMode'
    > {
    tile: DashboardSqlChartTileType;
    minimal?: boolean;
}

/**
 * TODO
 * Handle minimal mode
 * handle tabs
 */
const DashboardOptions = ({
    isEditMode,
    data,
}: {
    isEditMode: boolean;
    data: {
        resultsAndColumns: ResultsAndColumns;
        chart: SqlChart;
    };
}) => {
    const history = useHistory();
    return (
        <Box>
            <Menu.Item
                icon={<MantineIcon icon={IconFilePencil} />}
                disabled={isEditMode}
                onClick={() =>
                    history.push(
                        `/projects/${data.chart.project.projectUuid}/sql-runner/${data.chart.slug}/edit`,
                    )
                }
            >
                Edit SQL chart
            </Menu.Item>
        </Box>
    );
};
export const DashboardSqlChartTile: FC<Props> = ({
    tile,
    isEditMode,
    ...rest
}) => {
    const { user } = useApp();

    const { projectUuid } = useParams<{
        projectUuid: string;
        dashboardUuid: string;
    }>();
    const savedSqlUuid = tile.properties.savedSqlUuid;
    const { data, isLoading, error } = useSqlChartAndResults({
        projectUuid,
        savedSqlUuid,
    });

<<<<<<< HEAD
=======
    const canManageSqlRunner = user.data?.ability?.can(
        'manage',
        subject('SqlRunner', {
            organizationUuid: user.data?.organizationUuid,
            projectUuid,
        }),
    );

>>>>>>> 976a7ae3
    const sqlRunnerChartData = useMemo(
        () => ({
            results: data?.resultsAndColumns.results ?? [],
            columns: data?.resultsAndColumns.columns ?? [],
        }),
        [data],
    );

<<<<<<< HEAD
    const transformer = useMemo(
        () =>
            new SqlRunnerResultsTransformer({
=======
    const resultsRunner = useMemo(
        () =>
            new SqlRunnerResultsRunner({
>>>>>>> 976a7ae3
                rows: sqlRunnerChartData.results,
                columns: sqlRunnerChartData.columns,
            }),
        [sqlRunnerChartData],
    );

    if (isLoading) {
        return (
            <TileBase
                isEditMode={isEditMode}
                chartName={tile.properties.chartName ?? ''}
                tile={tile}
                isLoading
                title={tile.properties.title || tile.properties.chartName || ''}
                {...rest}
            />
        );
    }

    if (error !== null || !data) {
        return (
            <TileBase
                isEditMode={isEditMode}
                chartName={tile.properties.chartName ?? ''}
                tile={tile}
                title={tile.properties.title || tile.properties.chartName || ''}
                {...rest}
            >
                <SuboptimalState
                    icon={IconAlertCircle}
                    title={error?.error?.message || 'No data available'}
                />
            </TileBase>
        );
    }

    return (
        <TileBase
            isEditMode={isEditMode}
            chartName={tile.properties.chartName ?? ''}
            titleHref={`/projects/${projectUuid}/sql-runner/${data.chart.slug}`}
            tile={tile}
            title={tile.properties.title || tile.properties.chartName || ''}
            {...rest}
<<<<<<< HEAD
        >
            {data.chart.config.type === ChartKind.TABLE &&
                isTableChartSQLConfig(data.chart.config) && (
                    <Table
                        data={data.resultsAndColumns.results}
=======
            extraMenuItems={
                canManageSqlRunner && (
                    <DashboardOptions isEditMode={isEditMode} data={data} />
                )
            }
        >
            {data.chart.config.type === ChartKind.TABLE &&
                isVizTableConfig(data.chart.config) && (
                    <Table
                        resultsRunner={resultsRunner}
>>>>>>> 976a7ae3
                        config={data.chart.config}
                    />
                )}
            {(data.chart.config.type === ChartKind.VERTICAL_BAR ||
                data.chart.config.type === ChartKind.LINE ||
<<<<<<< HEAD
                data.chart.config.type === ChartKind.PIE) && (
                <ChartView
                    data={sqlRunnerChartData}
                    config={data.chart.config}
                    style={{
                        minHeight: 'inherit',
                        height: '100%',
                        width: '100%',
                    }}
                    transformer={transformer}
                    isLoading={isLoading}
                    sql={data.chart.sql}
                    projectUuid={projectUuid}
                />
            )}
=======
                data.chart.config.type === ChartKind.PIE) &&
                savedSqlUuid && (
                    <ChartView
                        data={sqlRunnerChartData}
                        config={data.chart.config}
                        style={{
                            minHeight: 'inherit',
                            height: '100%',
                            width: '100%',
                        }}
                        resultsRunner={resultsRunner}
                        isLoading={isLoading}
                        sql={data.chart.sql}
                        projectUuid={projectUuid}
                        uuid={savedSqlUuid}
                    />
                )}
>>>>>>> 976a7ae3
        </TileBase>
    );
};<|MERGE_RESOLUTION|>--- conflicted
+++ resolved
@@ -1,22 +1,10 @@
 import { subject } from '@casl/ability';
 import {
     ChartKind,
-<<<<<<< HEAD
-    isTableChartSQLConfig,
-=======
     isVizTableConfig,
->>>>>>> 976a7ae3
     type DashboardSqlChartTile as DashboardSqlChartTileType,
     type SqlChart,
 } from '@lightdash/common';
-<<<<<<< HEAD
-import { IconAlertCircle } from '@tabler/icons-react';
-import { useMemo, type FC } from 'react';
-import { useParams } from 'react-router-dom';
-import { useSqlChartAndResults } from '../../features/sqlRunner/hooks/useSqlChartAndResults';
-import { SqlRunnerResultsTransformer } from '../../features/sqlRunner/transformers/SqlRunnerResultsTransformer';
-import SuboptimalState from '../common/SuboptimalState/SuboptimalState';
-=======
 import { Box, Menu } from '@mantine/core';
 import { IconAlertCircle, IconFilePencil } from '@tabler/icons-react';
 import { useMemo, type FC } from 'react';
@@ -27,7 +15,6 @@
 import MantineIcon from '../common/MantineIcon';
 import SuboptimalState from '../common/SuboptimalState/SuboptimalState';
 import { type ResultsAndColumns } from '../DataViz/Results';
->>>>>>> 976a7ae3
 import ChartView from '../DataViz/visualizations/ChartView';
 import { Table } from '../DataViz/visualizations/Table';
 import TileBase from './TileBase';
@@ -90,8 +77,6 @@
         savedSqlUuid,
     });
 
-<<<<<<< HEAD
-=======
     const canManageSqlRunner = user.data?.ability?.can(
         'manage',
         subject('SqlRunner', {
@@ -100,7 +85,6 @@
         }),
     );
 
->>>>>>> 976a7ae3
     const sqlRunnerChartData = useMemo(
         () => ({
             results: data?.resultsAndColumns.results ?? [],
@@ -109,15 +93,9 @@
         [data],
     );
 
-<<<<<<< HEAD
-    const transformer = useMemo(
-        () =>
-            new SqlRunnerResultsTransformer({
-=======
     const resultsRunner = useMemo(
         () =>
             new SqlRunnerResultsRunner({
->>>>>>> 976a7ae3
                 rows: sqlRunnerChartData.results,
                 columns: sqlRunnerChartData.columns,
             }),
@@ -162,13 +140,6 @@
             tile={tile}
             title={tile.properties.title || tile.properties.chartName || ''}
             {...rest}
-<<<<<<< HEAD
-        >
-            {data.chart.config.type === ChartKind.TABLE &&
-                isTableChartSQLConfig(data.chart.config) && (
-                    <Table
-                        data={data.resultsAndColumns.results}
-=======
             extraMenuItems={
                 canManageSqlRunner && (
                     <DashboardOptions isEditMode={isEditMode} data={data} />
@@ -179,29 +150,11 @@
                 isVizTableConfig(data.chart.config) && (
                     <Table
                         resultsRunner={resultsRunner}
->>>>>>> 976a7ae3
                         config={data.chart.config}
                     />
                 )}
             {(data.chart.config.type === ChartKind.VERTICAL_BAR ||
                 data.chart.config.type === ChartKind.LINE ||
-<<<<<<< HEAD
-                data.chart.config.type === ChartKind.PIE) && (
-                <ChartView
-                    data={sqlRunnerChartData}
-                    config={data.chart.config}
-                    style={{
-                        minHeight: 'inherit',
-                        height: '100%',
-                        width: '100%',
-                    }}
-                    transformer={transformer}
-                    isLoading={isLoading}
-                    sql={data.chart.sql}
-                    projectUuid={projectUuid}
-                />
-            )}
-=======
                 data.chart.config.type === ChartKind.PIE) &&
                 savedSqlUuid && (
                     <ChartView
@@ -219,7 +172,6 @@
                         uuid={savedSqlUuid}
                     />
                 )}
->>>>>>> 976a7ae3
         </TileBase>
     );
 };