--- conflicted
+++ resolved
@@ -87,7 +87,7 @@
             query,
         });
 
-        const { results, columns } = pivotedResults;
+        const { results, columns, fileUrl } = pivotedResults;
 
         // The backend call has no knowledge of field types, so we need to map them to the correct types
         const vizColumns: VizColumn[] = convertColumnNamesToVizColumns(
@@ -114,6 +114,7 @@
             indexColumn,
             valuesColumns,
             columns: vizColumns,
+            fileUrl,
         };
     };
 };
@@ -161,6 +162,7 @@
     ): Promise<PivotChartData> {
         if (!!query.pivot?.index.length || !!query.pivot?.values.length) {
             return {
+                fileUrl: undefined,
                 results: [],
                 indexColumn: undefined,
                 valuesColumns: [],
@@ -245,55 +247,9 @@
                             `Unknown field type: ${field.type}`,
                         );
                 }
-<<<<<<< HEAD
-=======
-
-                const dimType = getDimensionTypeFromSemanticLayerFieldType(
-                    field.type,
-                );
-
-                return {
-                    reference: columnName,
-                    type: dimType,
-                };
-            })
-            .filter((c): c is VizColumn => Boolean(c));
-    }
-
-    async getPivotedVisualizationData(
-        config: SqlRunnerPivotChartLayout,
-    ): Promise<PivotChartData> {
-        if (config.x === undefined || config.y.length === 0) {
-            return {
-                fileUrl: undefined,
-                results: [],
-                indexColumn: undefined,
-                valuesColumns: [],
-                columns: [],
-            };
-        }
-
-        const pivotConfig = transformChartLayoutToSemanticPivot(config);
-        const pivotedResults = await apiGetSemanticLayerQueryResults({
-            projectUuid: this.projectUuid,
-            query: {
-                ...this.query,
-                pivot: pivotConfig,
->>>>>>> e6e9d40f
             },
             [],
         );
-<<<<<<< HEAD
-=======
-
-        return {
-            fileUrl: undefined,
-            results,
-            indexColumn,
-            valuesColumns,
-            columns: vizColumns,
-        };
->>>>>>> e6e9d40f
     }
 
     getColumns(): string[] {
