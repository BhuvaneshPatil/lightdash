--- conflicted
+++ resolved
@@ -33,11 +33,7 @@
         !isErrorDetails(job.details)
             ? job.details.fileUrl
             : undefined;
-<<<<<<< HEAD
-    const results = await getResultsFromStream<ResultRow>(url);
-=======
     const results = await getResultsFromStream<RawResultRow>(url);
->>>>>>> 976a7ae3
 
     return {
         chart: chartAndScheduledJob.chart,
