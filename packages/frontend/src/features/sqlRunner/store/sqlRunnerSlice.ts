--- conflicted
+++ resolved
@@ -1,15 +1,9 @@
 import {
     ChartKind,
     type SqlChart,
-<<<<<<< HEAD
-    type SqlTableConfig,
-    type TableChartSqlConfig,
-    type VizSqlColumn,
-=======
     type VizSqlColumn,
     type VizTableColumnsConfig,
     type VizTableConfig,
->>>>>>> 976a7ae3
 } from '@lightdash/common';
 import type { PayloadAction } from '@reduxjs/toolkit';
 import { createSlice } from '@reduxjs/toolkit';
@@ -30,10 +24,7 @@
 export interface SqlRunnerState {
     projectUuid: string;
     activeTable: string | undefined;
-<<<<<<< HEAD
-=======
     activeSchema: string | undefined;
->>>>>>> 976a7ae3
     savedSqlChart: SqlChart | undefined;
     name: string;
     description: string;
@@ -42,11 +33,7 @@
     activeSidebarTab: SidebarTabs;
     activeEditorTab: EditorTabs;
     selectedChartType: ChartKind | undefined;
-<<<<<<< HEAD
-    resultsTableConfig: SqlTableConfig | undefined;
-=======
     resultsTableConfig: VizTableColumnsConfig | undefined;
->>>>>>> 976a7ae3
     modals: {
         saveChartModal: {
             isOpen: boolean;
@@ -66,10 +53,7 @@
 const initialState: SqlRunnerState = {
     projectUuid: '',
     activeTable: undefined,
-<<<<<<< HEAD
-=======
     activeSchema: undefined,
->>>>>>> 976a7ae3
     savedSqlChart: undefined,
     name: '',
     description: '',
@@ -77,11 +61,7 @@
     limit: 500,
     activeSidebarTab: SidebarTabs.TABLES,
     activeEditorTab: EditorTabs.SQL,
-<<<<<<< HEAD
-    selectedChartType: undefined,
-=======
     selectedChartType: ChartKind.VERTICAL_BAR,
->>>>>>> 976a7ae3
     resultsTableConfig: undefined,
     modals: {
         saveChartModal: {
@@ -120,11 +100,7 @@
             state.sqlColumns = action.payload.columns;
             // Set the initial results table config
             const columns = Object.keys(action.payload.results[0]).reduce<
-<<<<<<< HEAD
-                TableChartSqlConfig['columns']
-=======
                 VizTableConfig['columns']
->>>>>>> 976a7ae3
             >(
                 (acc, key) => ({
                     ...acc,
@@ -150,12 +126,6 @@
         setSql: (state, action: PayloadAction<string>) => {
             state.sql = action.payload;
         },
-<<<<<<< HEAD
-        setSqlLimit: (state, action: PayloadAction<number>) => {
-            state.limit = action.payload;
-        },
-=======
->>>>>>> 976a7ae3
         setActiveEditorTab: (state, action: PayloadAction<EditorTabs>) => {
             state.activeEditorTab = action.payload;
             if (action.payload === EditorTabs.VISUALIZATION) {
@@ -176,10 +146,7 @@
             state.limit = action.payload.limit || 500;
             state.selectedChartType =
                 action.payload.config.type || ChartKind.VERTICAL_BAR;
-<<<<<<< HEAD
-=======
             state.activeConfigs.push(action.payload.config.type);
->>>>>>> 976a7ae3
         },
         setSelectedChartType: (state, action: PayloadAction<ChartKind>) => {
             state.selectedChartType = action.payload;
@@ -215,10 +182,6 @@
     setSqlRunnerResults,
     updateName,
     setSql,
-<<<<<<< HEAD
-    setSqlLimit,
-=======
->>>>>>> 976a7ae3
     setActiveEditorTab,
     setSavedChartData,
     setSelectedChartType,
