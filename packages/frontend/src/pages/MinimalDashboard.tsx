--- conflicted
+++ resolved
@@ -96,7 +96,6 @@
                 })}
                 layouts={layouts}
             >
-<<<<<<< HEAD
                 {dashboard.tiles.map((tile) =>
                     selectedTabs &&
                     !selectedTabs.includes(tile.tabUuid) ? null : (
@@ -134,6 +133,15 @@
                                     onDelete={() => {}}
                                     onEdit={() => {}}
                                 />
+                            ) : tile.type ===
+                              DashboardTileTypes.SEMANTIC_VIEWER_CHART ? (
+                                <SemanticViewerChartTile
+                                    key={tile.uuid}
+                                    tile={tile}
+                                    isEditMode={false}
+                                    onDelete={() => {}}
+                                    onEdit={() => {}}
+                                />
                             ) : (
                                 assertUnreachable(
                                     tile,
@@ -143,60 +151,6 @@
                         </div>
                     ),
                 )}
-=======
-                {dashboard.tiles.map((tile) => (
-                    <div key={tile.uuid}>
-                        {tile.type === DashboardTileTypes.SAVED_CHART ? (
-                            <ChartTile
-                                key={tile.uuid}
-                                minimal
-                                tile={tile}
-                                isEditMode={false}
-                                onDelete={() => {}}
-                                onEdit={() => {}}
-                            />
-                        ) : tile.type === DashboardTileTypes.MARKDOWN ? (
-                            <MarkdownTile
-                                key={tile.uuid}
-                                tile={tile}
-                                isEditMode={false}
-                                onDelete={() => {}}
-                                onEdit={() => {}}
-                            />
-                        ) : tile.type === DashboardTileTypes.LOOM ? (
-                            <LoomTile
-                                key={tile.uuid}
-                                tile={tile}
-                                isEditMode={false}
-                                onDelete={() => {}}
-                                onEdit={() => {}}
-                            />
-                        ) : tile.type === DashboardTileTypes.SQL_CHART ? (
-                            <SqlChartTile
-                                key={tile.uuid}
-                                tile={tile}
-                                isEditMode={false}
-                                onDelete={() => {}}
-                                onEdit={() => {}}
-                            />
-                        ) : tile.type ===
-                          DashboardTileTypes.SEMANTIC_VIEWER_CHART ? (
-                            <SemanticViewerChartTile
-                                key={tile.uuid}
-                                tile={tile}
-                                isEditMode={false}
-                                onDelete={() => {}}
-                                onEdit={() => {}}
-                            />
-                        ) : (
-                            assertUnreachable(
-                                tile,
-                                `Dashboard tile type is not recognised`,
-                            )
-                        )}
-                    </div>
-                ))}
->>>>>>> 2304f906
             </ResponsiveGridLayout>
         </DashboardProvider>
     );
