--- conflicted
+++ resolved
@@ -36,10 +36,6 @@
     SQL_RUNNER = 'SQL_RUNNER',
     SEMANTIC_VIEWER_VIEW = 'SEMANTIC_VIEWER_VIEW',
     SEMANTIC_VIEWER_EDIT = 'SEMANTIC_VIEWER_EDIT',
-<<<<<<< HEAD
-    METRIC_FLOW = 'METRIC_FLOW',
-=======
->>>>>>> 8b37e767
     SOCIAL_LOGIN_SETTINGS = 'social_login_settings',
     APPEARANCE = 'appearance_settings',
     ACCESS_TOKENS = 'access_tokens',
